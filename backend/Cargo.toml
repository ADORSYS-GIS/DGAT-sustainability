[package]
name = "sustainability-tool"
version = "0.0.1"
edition = "2021"
license = "MIT"

[dependencies]
<<<<<<< HEAD
dotenvy = "0.15.7"
envconfig = "0.10.0"
serde = { version = "1.0.219", features = ["derive"] }
serde_json = "1.0.140"
reqwest = { version = "0.12", features = ["json"] }
thiserror = "2.0.12"
jsonwebtoken = "9.3.1"
axum = "0.8.4"
http = "1.3.1"
tokio = { version = "1.45.1", features = ["full"] }
tracing = "0.1.41"
uuid = { version = "1.17.0", features = ["v4"] }
chrono = { version = "0.4.41", features = ["serde"] }
tower = "0.5.2"
tracing-subscriber = { version = "0.3.19", features = ["env-filter"] }
=======
sea-orm = { version = "1.1", features = [
    "sqlx-postgres",
    "runtime-tokio-rustls",
    "macros",
] }
sea-orm-migration = "1.1"
dotenv = "0.15.0"

serde_json = "1.0.140"
async-trait = "0.1.88"
tokio = { version = "1.45.1", features = ["rt", "full"] }
chrono = { version = "0.4", features = ["serde"] }
uuid = { version = "1.17.0", features = ["v4"] }

[[bin]]
name = "sustainability-tool"
path = "src/main.rs"

[[bin]]
name = "db-migrator"
path = "src/bin/db_migrator.rs"

[dev-dependencies]
sea-orm = { version = "1.1", features = ["mock"] }
>>>>>>> 57effd89
<|MERGE_RESOLUTION|>--- conflicted
+++ resolved
@@ -4,24 +4,8 @@
 edition = "2021"
 license = "MIT"
 
+
 [dependencies]
-<<<<<<< HEAD
-dotenvy = "0.15.7"
-envconfig = "0.10.0"
-serde = { version = "1.0.219", features = ["derive"] }
-serde_json = "1.0.140"
-reqwest = { version = "0.12", features = ["json"] }
-thiserror = "2.0.12"
-jsonwebtoken = "9.3.1"
-axum = "0.8.4"
-http = "1.3.1"
-tokio = { version = "1.45.1", features = ["full"] }
-tracing = "0.1.41"
-uuid = { version = "1.17.0", features = ["v4"] }
-chrono = { version = "0.4.41", features = ["serde"] }
-tower = "0.5.2"
-tracing-subscriber = { version = "0.3.19", features = ["env-filter"] }
-=======
 sea-orm = { version = "1.1", features = [
     "sqlx-postgres",
     "runtime-tokio-rustls",
@@ -45,5 +29,4 @@
 path = "src/bin/db_migrator.rs"
 
 [dev-dependencies]
-sea-orm = { version = "1.1", features = ["mock"] }
->>>>>>> 57effd89
+sea-orm = { version = "1.1", features = ["mock"] }