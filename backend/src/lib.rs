<<<<<<< HEAD
pub mod api;
=======
extern crate core;

>>>>>>> 8d7fb4a2
pub mod common;
pub mod web;<|MERGE_RESOLUTION|>--- conflicted
+++ resolved
@@ -1,8 +1,4 @@
-<<<<<<< HEAD
-pub mod api;
-=======
 extern crate core;
 
->>>>>>> 8d7fb4a2
 pub mod common;
 pub mod web;