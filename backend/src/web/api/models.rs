--- conflicted
+++ resolved
@@ -1,6 +1,71 @@
 use serde::{Deserialize, Serialize};
+
+use utoipa::ToSchema;
+
+#[derive(serde::Serialize, ToSchema)]
+pub struct AdminSubmissionListResponse {
+    pub submissions: Vec<AdminSubmissionDetail>,
+}
+
+// These models will be properly implemented for UserInvitationRequest/Response
+// in the common models keycloak module
+
+#[derive(serde::Serialize, ToSchema)]
+pub struct AssessmentListResponse {
+    pub assessments: Vec<Assessment>,
+}
+
+#[derive(serde::Serialize, ToSchema)]
+pub struct SubmissionListResponse {
+    pub submissions: Vec<Submission>,
+}
+
+#[derive(serde::Serialize, ToSchema)]
+pub struct SubmissionDetailResponse {
+    pub submission: Submission,
+}
+
+#[derive(Debug, Serialize, Deserialize, ToSchema)]
+pub enum UserInvitationStatus {
+    Pending,
+    Active,
+    Expired,
+}
+
+#[derive(serde::Serialize, ToSchema)]
+pub struct Organization {
+    pub name: String,
+    pub attributes: Option<serde_json::Value>,
+}
+
 use std::collections::HashMap;
 use uuid::Uuid;
+
+// Create wrapper type for Uuid to avoid orphan rules
+#[derive(Debug, Clone, Serialize, Deserialize, ToSchema)]
+pub struct UuidWrapper(pub Uuid);
+
+// Create wrapper type for ApiError to avoid orphan rules
+#[derive(Debug, Clone, Serialize, ToSchema)]
+pub struct ApiErrorWrapper {
+    pub error: String,
+}
+
+// Define conversion between ApiError and ApiErrorWrapper
+impl From<crate::web::api::error::ApiError> for ApiErrorWrapper {
+    fn from(err: crate::web::api::error::ApiError) -> Self {
+        match err {
+            crate::web::api::error::ApiError::BadRequest(msg) => Self { error: msg },
+            crate::web::api::error::ApiError::NotFound(msg) => Self { error: msg },
+            crate::web::api::error::ApiError::Forbidden(msg) => Self { error: msg },
+            crate::web::api::error::ApiError::Conflict(msg) => Self { error: msg },
+            crate::web::api::error::ApiError::InternalServerError(msg) => Self { error: msg },
+            crate::web::api::error::ApiError::DatabaseError(msg) => Self {
+                error: format!("Database error: {msg}"),
+            },
+        }
+    }
+}
 
 // =============== Common Models ===============
 
@@ -64,7 +129,7 @@
     pub latest_revision: QuestionRevision,
 }
 
-#[derive(Debug, Clone, Serialize, Deserialize)]
+#[derive(Debug, Clone, Serialize, Deserialize, ToSchema)]
 pub struct QuestionRevision {
     pub question_revision_id: Uuid,
     pub question_id: Uuid,
@@ -73,62 +138,57 @@
     pub created_at: String,
 }
 
-#[derive(Debug, Serialize, Deserialize)]
+#[derive(Debug, Serialize, Deserialize, ToSchema)]
 pub struct CreateQuestionRequest {
     pub category: String,
     pub text: HashMap<String, String>, // Multilingual text
     pub weight: f64,
 }
 
-#[derive(Debug, Serialize, Deserialize)]
+#[derive(Debug, Serialize, Deserialize, ToSchema)]
 pub struct UpdateQuestionRequest {
     pub category: String,
     pub text: HashMap<String, String>, // Multilingual text
     pub weight: f64,
 }
 
-#[derive(Debug, Serialize)]
+#[derive(Debug, Serialize, ToSchema)]
 pub struct QuestionResponse {
     pub question: Question,
 }
 
-#[derive(Debug, Serialize)]
+#[derive(Debug, Serialize, ToSchema)]
 pub struct QuestionWithRevisionsResponse {
     pub question: Question,
     pub revisions: Vec<QuestionRevision>,
 }
 
-#[derive(Debug, Serialize)]
+#[derive(Debug, Serialize, ToSchema)]
 pub struct QuestionRevisionResponse {
     pub revision: QuestionRevision,
 }
 
-#[derive(Debug, Serialize)]
+#[derive(Debug, Serialize, ToSchema)]
 pub struct QuestionListResponse {
     pub questions: Vec<Question>,
 }
 
-#[derive(Debug, Serialize)]
+#[derive(Debug, Serialize, ToSchema)]
 pub struct QuestionRevisionListResponse {
     pub revisions: Vec<QuestionRevision>,
 }
 
 // =============== Assessment Models ===============
 
-#[derive(Debug, Clone, Serialize, Deserialize, PartialEq)]
+#[derive(Debug, Clone, Serialize, Deserialize, PartialEq, Default, ToSchema)]
 pub enum AssessmentStatus {
     #[serde(rename = "draft")]
+    #[default]
     Draft,
     #[serde(rename = "submitted")]
     Submitted,
     #[serde(rename = "reviewed")]
     Reviewed,
-}
-
-impl Default for AssessmentStatus {
-    fn default() -> Self {
-        AssessmentStatus::Draft
-    }
 }
 
 impl std::fmt::Display for AssessmentStatus {
@@ -141,42 +201,36 @@
     }
 }
 
-#[derive(Debug, Clone, Serialize, Deserialize)]
+#[derive(Debug, Clone, Serialize, Deserialize, ToSchema)]
 pub struct Assessment {
     pub assessment_id: Uuid,
     pub org_id: String,
     pub language: String,
     pub name: String,
-    pub categories: Vec<Uuid>,
+    pub categories: serde_json::Value,
     pub status: AssessmentStatus,
     pub created_at: String,
     pub updated_at: String,
 }
 
-#[derive(Debug, Serialize, Deserialize)]
+#[derive(Debug, Serialize, Deserialize, ToSchema)]
 pub struct CreateAssessmentRequest {
     pub language: String,
     pub name: String,
-    #[serde(default)]
-    pub categories: Vec<Uuid>,
-}
-
-#[derive(Debug, Serialize, Deserialize)]
+    pub categories: serde_json::Value,
+}
+
+#[derive(Debug, Serialize, Deserialize, ToSchema)]
 pub struct UpdateAssessmentRequest {
     pub language: String,
 }
 
-#[derive(Debug, Serialize)]
+#[derive(Debug, Serialize, ToSchema)]
 pub struct AssessmentResponse {
     pub assessment: Assessment,
 }
 
-#[derive(Debug, Serialize)]
-pub struct AssessmentListResponse {
-    pub assessments: Vec<Assessment>,
-}
-
-#[derive(Debug, Serialize)]
+#[derive(Debug, Serialize, ToSchema)]
 pub struct AssessmentWithResponsesResponse {
     pub assessment: Assessment,
     pub responses: Vec<Response>,
@@ -184,7 +238,7 @@
 
 // =============== Response Models ===============
 
-#[derive(Debug, Serialize, Deserialize)]
+#[derive(Debug, Serialize, Deserialize, ToSchema)]
 pub struct Response {
     pub response_id: Uuid,
     pub assessment_id: Uuid,
@@ -195,69 +249,59 @@
     pub files: Vec<FileMetadata>,
 }
 
-#[derive(Debug, Serialize, Deserialize)]
+#[derive(Debug, Serialize, Deserialize, ToSchema)]
 pub struct CreateResponseRequest {
     pub question_revision_id: Uuid,
     pub response: String,
 }
 
-#[derive(Debug, Serialize, Deserialize)]
+#[derive(Debug, Serialize, Deserialize, ToSchema)]
 pub struct UpdateResponseRequest {
     pub response: Vec<String>,
     pub version: i32,
 }
 
-#[derive(Debug, Serialize)]
+#[derive(Debug, Serialize, ToSchema)]
 pub struct ResponseResponse {
     pub response: Response,
 }
 
-#[derive(Debug, Serialize)]
+#[derive(Debug, Serialize, ToSchema)]
 pub struct ResponseListResponse {
     pub responses: Vec<Response>,
 }
 
 // =============== Submission Models ===============
 
-#[derive(Debug, Serialize)]
+#[derive(Debug, Serialize, ToSchema)]
 pub struct AssessmentSubmission {
     pub assessment_id: Uuid,
     pub org_id: String,
-    pub assessment_name: String, // Added assessment name
+    pub assessment_name: String,
     pub content: serde_json::Value,
     pub submitted_at: String,
     pub review_status: String,
     pub reviewed_at: Option<String>,
 }
-#[derive(Debug, Serialize)]
+#[derive(Debug, Serialize, ToSchema)]
 pub struct Submission {
     pub submission_id: Uuid,
     pub org_id: String,
-    pub assessment_name: String, // Added assessment name
+    pub assessment_name: String,
     pub content: serde_json::Value,
     pub submitted_at: String,
     pub review_status: String,
     pub reviewed_at: Option<String>,
 }
 
-#[derive(Debug, Serialize)]
+#[derive(Debug, Serialize, ToSchema)]
 pub struct AssessmentSubmissionResponse {
     pub submission: AssessmentSubmission,
 }
 
-#[derive(Debug, Serialize)]
-pub struct SubmissionListResponse {
-    pub submissions: Vec<Submission>,
-}
-
-#[derive(Debug, Serialize)]
-pub struct SubmissionDetailResponse {
-    pub submission: AssessmentSubmission,
-}
-
 // =============== Admin Submission Models ===============
 
-#[derive(Debug, Serialize)]
+#[derive(Debug, Serialize, ToSchema)]
 pub struct AdminSubmissionDetail {
     pub submission_id: Uuid,
     pub assessment_id: Uuid,
@@ -269,19 +313,19 @@
     pub reviewed_at: Option<String>,
 }
 
-#[derive(Debug, Serialize)]
+#[derive(Debug, Serialize, ToSchema)]
 pub struct AdminSubmissionContent {
     pub assessment: AdminAssessmentInfo,
     pub responses: Vec<AdminResponseDetail>,
 }
 
-#[derive(Debug, Serialize)]
+#[derive(Debug, Serialize, ToSchema)]
 pub struct AdminAssessmentInfo {
     pub assessment_id: Uuid,
     pub language: String,
 }
 
-#[derive(Debug, Serialize)]
+#[derive(Debug, Serialize, ToSchema)]
 pub struct AdminResponseDetail {
     pub question_text: String,
     pub question_category: String,
@@ -290,14 +334,9 @@
     pub files: Vec<FileMetadata>,
 }
 
-#[derive(Debug, Serialize)]
-pub struct AdminSubmissionListResponse {
-    pub submissions: Vec<AdminSubmissionDetail>,
-}
-
 // =============== Review Models ===============
 
-#[derive(Debug, Serialize, Deserialize)]
+#[derive(Debug, Serialize, Deserialize, ToSchema)]
 pub struct Review {
     pub review_id: Uuid,
     pub submission_id: Uuid,
@@ -310,36 +349,36 @@
     pub completed_at: Option<String>,
 }
 
-#[derive(Debug, Serialize, Deserialize)]
+#[derive(Debug, Serialize, Deserialize, ToSchema)]
 pub struct CreateReviewRequest {
     pub decision: String,
     pub comments: Option<String>,
 }
 
-#[derive(Debug, Serialize, Deserialize)]
+#[derive(Debug, Serialize, Deserialize, ToSchema)]
 pub struct UpdateReviewRequest {
     pub status: Option<String>,
     pub decision: Option<String>,
     pub comments: Option<String>,
 }
 
-#[derive(Debug, Serialize)]
+#[derive(Debug, Serialize, ToSchema)]
 pub struct ReviewResponse {
     pub review: Review,
 }
 
-#[derive(Debug, Serialize)]
+#[derive(Debug, Serialize, ToSchema)]
 pub struct ReviewListResponse {
     pub reviews: Vec<Review>,
 }
 
-#[derive(Debug, Serialize)]
+#[derive(Debug, Serialize, ToSchema)]
 pub struct ReviewDetailResponse {
     pub review: Review,
     pub submission: AssessmentSubmission,
 }
 
-#[derive(Debug, Serialize)]
+#[derive(Debug, Serialize, ToSchema)]
 pub struct AdminReview {
     pub review_id: Uuid,
     pub submission_id: Uuid,
@@ -351,118 +390,12 @@
     pub created_at: String,
 }
 
-#[derive(Debug, Serialize)]
+#[derive(Debug, Serialize, ToSchema)]
 pub struct AdminReviewListResponse {
     pub reviews: Vec<AdminReview>,
 }
 
-#[derive(Debug, Serialize, Deserialize)]
-pub struct AssignReviewerRequest {
-    pub submission_id: Uuid,
-    pub reviewer_id: String,
-}
-
-#[derive(Debug, Serialize)]
-pub struct ReviewAssignmentResponse {
-    pub review_id: Uuid,
-    pub submission_id: Uuid,
-    pub reviewer_id: String,
-    pub assigned_at: String,
-}
-
-// =============== File Models ===============
-
-#[derive(Debug, Serialize, Deserialize)]
-pub struct FileMetadata {
-    pub file_id: Uuid,
-    pub filename: String,
-    pub size: i64,
-    pub content_type: String,
-    pub created_at: String,
-    pub metadata: Option<serde_json::Value>,
-}
-
-#[derive(Debug, Serialize)]
-pub struct FileUploadResponse {
-    pub file: FileMetadata,
-}
-
-#[derive(Debug, Serialize)]
-pub struct FileMetadataResponse {
-    pub metadata: FileMetadata,
-}
-
-#[derive(Debug, Serialize, Deserialize)]
-pub struct AttachFileRequest {
-    pub file_id: Uuid,
-}
-
-// =============== Report Models ===============
-
-#[derive(Debug, Serialize, Deserialize)]
-pub struct Report {
-    pub report_id: Uuid,
-    pub submission_id: Uuid,
-    pub status: String,
-    pub generated_at: String,
-    pub data: Option<serde_json::Value>,
-}
-
-#[derive(Debug, Serialize, Deserialize)]
-pub struct GenerateReportRequest {
-    pub recommendation_id: Uuid, // Added recommendation_id
-    pub category: String,
-    pub recommendation: String,
-    pub status: Option<String>, // New field for action plan status
-}
-
-#[derive(Debug, Serialize, Deserialize)]
-pub struct UpdateRecommendationStatusRequest {
-    pub report_id: Uuid,
-    pub category: String,
-    pub recommendation_id: String,
-    pub status: String,
-}
-
-#[derive(Debug, Serialize)]
-pub struct OrganizationActionPlan {
-    pub organization_id: Uuid,
-    pub organization_name: String,
-    pub recommendations: Vec<RecommendationWithStatus>,
-}
-
-#[derive(Debug, Serialize)]
-pub struct RecommendationWithStatus {
-    pub recommendation_id: Uuid, // Added recommendation_id
-    pub report_id: Uuid,
-    pub category: String,
-    pub recommendation: String,
-    pub status: String,
-    pub created_at: String,
-}
-
-#[derive(Debug, Serialize)]
-pub struct ActionPlanListResponse {
-    pub organizations: Vec<OrganizationActionPlan>,
-}
-
-#[derive(Debug, Serialize)]
-pub struct ReportGenerationResponse {
-    pub report_id: Uuid,
-    pub status: String,
-}
-
-#[derive(Debug, Serialize)]
-pub struct ReportResponse {
-    pub report: Report,
-}
-
-#[derive(Debug, Serialize)]
-pub struct ReportListResponse {
-    pub reports: Vec<Report>,
-}
-
-#[derive(Debug, Serialize)]
+#[derive(Debug, Serialize, ToSchema)]
 pub struct AdminReport {
     pub report_id: Uuid,
     pub submission_id: Uuid,
@@ -470,22 +403,127 @@
     pub org_name: String,
     pub status: String,
     pub generated_at: String,
-    pub data: Option<serde_json::Value>,
-}
-
-#[derive(Debug, Serialize)]
+    pub data: serde_json::Value,
+}
+
+#[derive(Debug, Serialize, ToSchema)]
 pub struct AdminReportListResponse {
     pub reports: Vec<AdminReport>,
 }
 
+#[derive(Debug, Serialize, Deserialize, ToSchema)]
+pub struct AssignReviewerRequest {
+    pub submission_id: Uuid,
+    pub reviewer_id: String,
+}
+
+#[derive(Debug, Serialize, ToSchema)]
+pub struct ReviewAssignmentResponse {
+    pub review_id: Uuid,
+    pub submission_id: Uuid,
+    pub reviewer_id: String,
+    pub assigned_at: String,
+}
+
+// =============== File Models ===============
+
+#[derive(Debug, Serialize, Deserialize, ToSchema)]
+pub struct FileMetadata {
+    pub file_id: Uuid,
+    pub filename: String,
+    pub size: i64,
+    pub content_type: String,
+    pub created_at: String,
+    pub metadata: Option<serde_json::Value>,
+}
+
+#[derive(Debug, Serialize, ToSchema)]
+pub struct FileUploadResponse {
+    pub file: FileMetadata,
+}
+
+#[derive(Debug, Serialize, ToSchema)]
+pub struct FileMetadataResponse {
+    pub metadata: FileMetadata,
+}
+
+#[derive(Debug, Serialize, Deserialize, ToSchema)]
+pub struct AttachFileRequest {
+    pub file_id: Uuid,
+}
+
+// =============== Report Models ===============
+
+#[derive(Debug, Serialize, Deserialize, ToSchema)]
+pub struct Report {
+    pub report_id: Uuid,
+    pub submission_id: Uuid,
+    pub status: String,
+    pub generated_at: String,
+    pub data: Option<serde_json::Value>,
+}
+
+#[derive(Debug, Serialize, Deserialize, ToSchema)]
+pub struct GenerateReportRequest {
+    pub category: String,
+    pub recommendation: String,
+    pub status: Option<String>, // New field for action plan status
+}
+
+#[derive(Debug, Serialize, Deserialize, ToSchema)]
+pub struct UpdateRecommendationStatusRequest {
+    pub report_id: Uuid,
+    pub recommendation_id: String,
+    pub category: String,
+    pub status: String,
+}
+
+#[derive(Debug, Serialize, ToSchema)]
+pub struct OrganizationActionPlan {
+    pub organization_id: Uuid,
+    pub organization_name: String,
+    pub recommendations: Vec<RecommendationWithStatus>,
+}
+
+#[derive(Debug, Serialize, ToSchema)]
+pub struct RecommendationWithStatus {
+    pub recommendation_id: Uuid,
+    pub report_id: Uuid,
+    pub category: String,
+    pub recommendation: String,
+    pub status: String,
+    pub created_at: String,
+}
+
+#[derive(Debug, Serialize, ToSchema)]
+pub struct ActionPlanListResponse {
+    pub organizations: Vec<OrganizationActionPlan>,
+}
+
+#[derive(Debug, Serialize, ToSchema)]
+pub struct ReportGenerationResponse {
+    pub report_id: Uuid,
+    pub status: String,
+}
+
+#[derive(Debug, Serialize, ToSchema)]
+pub struct ReportResponse {
+    pub report: Report,
+}
+
+#[derive(Debug, Serialize, ToSchema)]
+pub struct ReportListResponse {
+    pub reports: Vec<Report>,
+}
+
 // =============== Organization Models ===============
 
-#[derive(Debug, Serialize, Deserialize, Clone)]
+#[derive(Debug, Clone, Serialize, Deserialize, ToSchema)]
 pub struct OrganizationDomainRequest {
     pub name: String,
 }
 
-#[derive(Debug, Serialize, Deserialize)]
+#[derive(Debug, Serialize, Deserialize, ToSchema)]
 pub struct OrganizationCreateRequest {
     pub name: String,
     pub domains: Vec<OrganizationDomainRequest>,
@@ -495,13 +533,13 @@
     pub attributes: Option<HashMap<String, Vec<String>>>,
 }
 
-#[derive(Debug, Serialize, Deserialize)]
+#[derive(Debug, Serialize, Deserialize, ToSchema)]
 pub struct MemberRequest {
     pub user_id: String,
     pub roles: Vec<String>,
 }
 
-#[derive(Debug, Serialize, Deserialize)]
+#[derive(Debug, Serialize, Deserialize, ToSchema)]
 pub struct InvitationRequest {
     pub email: String,
     pub roles: Vec<String>,
@@ -510,7 +548,7 @@
 
 // =============== Category Models ===============
 
-#[derive(Debug, Clone, Serialize, Deserialize)]
+#[derive(Debug, Clone, Serialize, Deserialize, ToSchema)]
 pub struct Category {
     pub category_id: Uuid,
     pub name: String,
@@ -521,7 +559,7 @@
     pub updated_at: String,
 }
 
-#[derive(Debug, Serialize, Deserialize)]
+#[derive(Debug, Serialize, Deserialize, ToSchema)]
 pub struct CreateCategoryRequest {
     pub name: String,
     pub weight: i32,
@@ -529,22 +567,21 @@
     pub template_id: String,
 }
 
-#[derive(Debug, Serialize, Deserialize)]
+#[derive(Debug, Serialize, Deserialize, ToSchema)]
 pub struct UpdateCategoryRequest {
     pub name: Option<String>,
     pub weight: Option<i32>,
     pub order: Option<i32>,
 }
 
-#[derive(Debug, Serialize)]
+#[derive(Debug, Serialize, ToSchema)]
 pub struct CategoryResponse {
     pub category: Category,
 }
 
-#[derive(Debug, Serialize)]
+#[derive(Debug, Serialize, ToSchema)]
 pub struct CategoryListResponse {
     pub categories: Vec<Category>,
-<<<<<<< HEAD
 }
 
 // =============== Category Catalog Models ===============
@@ -660,6 +697,4 @@
                 .build(),
         ]
     }
-=======
->>>>>>> 4a5234d5
 }