--- conflicted
+++ resolved
@@ -164,24 +164,8 @@
         None => return Err(ApiError::NotFound("Submission not found".to_string())),
     };
 
-<<<<<<< HEAD
-    // Allow any org member to view the submission
-    // Fetch the assessment to get org_id
-    let assessment = app_state
-        .database
-        .assessments
-        .get_assessment_by_id(submission_model.submission_id)
-        .await
-        .map_err(|e| ApiError::InternalServerError(format!("Failed to fetch assessment: {e}")))?;
-    let assessment = match assessment {
-        Some(a) => a,
-        None => return Err(ApiError::NotFound("Assessment not found".to_string())),
-    };
-    if !is_member_of_org_by_id(&claims, &assessment.org_id) {
-=======
     // Verify that the current organization is the owner of the submission
     if submission_model.org_id != org_id {
->>>>>>> 86c00ce9
         return Err(ApiError::BadRequest(
             "You don't have permission to access this submission".to_string(),
         ));
