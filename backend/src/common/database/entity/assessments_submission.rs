--- conflicted
+++ resolved
@@ -222,22 +222,12 @@
     pub async fn update_submission_content(
         &self,
         assessment_id: Uuid,
-<<<<<<< HEAD
-        content: Value,
-=======
         new_content: Value,
->>>>>>> 342a2988
     ) -> Result<Model, DbErr> {
         let submission = self
             .get_submission_by_assessment_id(assessment_id)
             .await?
             .ok_or(DbErr::Custom("Submission not found".to_string()))?;
-<<<<<<< HEAD
-        let mut submission: ActiveModel = submission.into();
-        submission.content = Set(content);
-        self.db_service.update(submission).await
-    }
-=======
 
         // Merge the new content with existing content
         let merged_content = self.merge_submission_content(&submission.content, &new_content)?;
@@ -288,7 +278,6 @@
 
         Ok(Value::Object(merged))
     }
->>>>>>> 342a2988
 }
 
 #[cfg(test)]
