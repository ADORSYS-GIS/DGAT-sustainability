<<<<<<< HEAD
pub mod config;
pub mod models;
=======
pub mod database;
mod database_macros;
mod entitytrait;
pub mod migrations;
pub mod state;
>>>>>>> 57effd89
<|MERGE_RESOLUTION|>--- conflicted
+++ resolved
@@ -1,10 +1,5 @@
-<<<<<<< HEAD
-pub mod config;
-pub mod models;
-=======
 pub mod database;
 mod database_macros;
 mod entitytrait;
 pub mod migrations;
-pub mod state;
->>>>>>> 57effd89
+pub mod state;