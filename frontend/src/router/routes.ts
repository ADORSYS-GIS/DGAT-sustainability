--- conflicted
+++ resolved
@@ -2,10 +2,11 @@
 import { Callback } from "../pages/user/Callback";
 import { Dashboard } from "../pages/user/Dashboard";
 import { AdminDashboard } from "../pages/admin/AdminDashboard";
-<<<<<<< HEAD
-import { Dashboard } from "../pages/user/Dashboard";
+import NotFound from "../pages/NotFound";
+import Unauthorized from "../pages/user/Unauthorized";
+import { ProtectedRoute } from "./ProtectedRoute";
 import { Welcome } from "../pages/HomePage";
-import NotFound from "../pages/NotFound";
+import { ROLES } from "@/constants/roles";
 import { ManageCategories } from "../pages/admin/ManageCategories";
 import { ManageQuestions } from "../pages/admin/ManageQuestions";
 import { ReviewAssessments } from "../pages/admin/ReviewAssessments";
@@ -14,18 +15,9 @@
 import { Assessments } from "../pages/user/Assessments";
 import { ActionPlan } from "../pages/user/ActionPlan";
 import { SubmissionView } from "../pages/user/SubmissionView";
-=======
-import NotFound from "../pages/NotFound";
-import Unauthorized from "../pages/user/Unauthorized";
-import { ProtectedRoute } from "./ProtectedRoute";
-import { Welcome } from "../pages/HomePage";
-import { ROLES } from "@/constants/roles";
->>>>>>> dffa2fb4
 
 const routes = [
-<<<<<<< HEAD
   { path: "/", element: Welcome },
-  { path: "/dashboard", element: Dashboard },
   { path: "/admin/dashboard", element: AdminDashboard },
   { path: "/admin/categories", element: ManageCategories },
   { path: "/admin/questions", element: ManageQuestions },
@@ -38,7 +30,6 @@
   { path: "/action-plan/:reportId", element: ActionPlan },
   { path: "/submission-view/:submissionId", element: SubmissionView },
   { path: "*", element: NotFound },
-=======
   { path: "/callback", element: React.createElement(Callback) },
   { path: "/unauthorized", element: React.createElement(Unauthorized) },
   { path: "/", element: React.createElement(Welcome) },
@@ -57,7 +48,6 @@
     children: [{ path: "", element: React.createElement(AdminDashboard) }],
   },
   { path: "*", element: React.createElement(NotFound) },
->>>>>>> dffa2fb4
 ];
 
 export default routes;