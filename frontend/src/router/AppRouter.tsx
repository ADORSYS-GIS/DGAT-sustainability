--- conflicted
+++ resolved
@@ -1,3 +1,4 @@
+import React from "react";
 import { BrowserRouter as Router, Routes, Route } from "react-router-dom";
 import {
   QueryClient,
@@ -26,35 +27,18 @@
   },
 });
 
-const renderRoutes = (routesArr) =>
-  routesArr.map(({ path, element, children }, idx) =>
-    children ? (
-      <Route key={idx} path={path} element={element}>
-        {renderRoutes(children)}
-      </Route>
-    ) : (
-      <Route key={idx} path={path} element={element} />
-    ),
-  );
-
 const AppRouter = () => (
-<<<<<<< HEAD
   <QueryClientProvider client={queryClient}>
     <Router>
       <MainLayout>
         <Routes>
-          {routes.map(({ path, element: Element }, idx) => (
-            <Route key={idx} path={path} element={<Element />} />
+          {routes.map(({ path, element }, idx) => (
+            <Route key={idx} path={path} element={React.isValidElement(element) ? element : React.createElement(element)} />
           ))}
         </Routes>
       </MainLayout>
     </Router>
   </QueryClientProvider>
-=======
-  <Router>
-    <Routes>{renderRoutes(routes)}</Routes>
-  </Router>
->>>>>>> dffa2fb4
 );
 
 export default AppRouter;