// Enhanced Offline API Hooks
// Provides transparent offline-first behavior using the API interceptor
// Uses existing OpenAPI-generated methods from @openapi-rq/requests/services.gen

import { useState, useEffect, useCallback } from "react";
import { useQueryClient, QueryClient } from "@tanstack/react-query";
import { offlineDB } from "../services/indexeddb";
import { apiInterceptor } from "../services/apiInterceptor";
import {
  QuestionsService,
  AssessmentsService,
  ResponsesService,
  SubmissionsService,
  ReportsService,
  OrganizationsService,
<<<<<<< HEAD
  OrganizationCategoriesService,
  AdminService,
  FilesService,
=======
  OrganizationMembersService,
  AdminService
>>>>>>> 4a5234d5
} from "@/openapi-rq/requests/services.gen";
import type { 
  Question, 
  Category, 
  Assessment, 
  Response, 
  Submission,
  Report,
  Organization,
  OrganizationMember,
  CreateQuestionRequest,
  UpdateQuestionRequest,
  CreateCategoryRequest,
  UpdateCategoryRequest,
  CreateAssessmentRequest,
  UpdateAssessmentRequest,
  CreateResponseRequest,
  UpdateResponseRequest,
  AdminSubmissionDetail,
  AssessmentDetailResponse,
  QuestionRevision,
  ActionPlanListResponse,
  RecommendationWithStatus,
  OrganizationActionPlan,
  QuestionWithRevisionsResponse
} from "@/openapi-rq/requests/types.gen";
import type {
  OfflineQuestion,
  OfflineCategory,
  OfflineAssessment,
  OfflineResponse,
  OfflineSubmission,
  OfflineRecommendation,
  DetailedReport // Import DetailedReport
} from "@/types/offline";
import { DataTransformationService } from "../services/dataTransformation";
import { syncService } from "../services/syncService";
import { toast } from "sonner";
import { useAuth } from "./shared/useAuth";

// Utility function to invalidate and refetch queries
export const invalidateAndRefetch = async (queryClient: QueryClient, queryKeys: string[]) => {
  try {
    // Invalidate all specified query keys
    await Promise.all(
      queryKeys.map(key => queryClient.invalidateQueries({ queryKey: [key] }))
    );
    
    // Refetch all specified query keys
    await Promise.all(
      queryKeys.map(key => queryClient.refetchQueries({ queryKey: [key] }))
    );
  } catch (error) {
    console.warn('Cache invalidation failed:', error);
  }
};

// ===== QUESTIONS =====

export function useOfflineQuestions() {
  const [data, setData] = useState<{ questions: QuestionWithRevisionsResponse[] }>({ questions: [] });
  const [isLoading, setIsLoading] = useState(true);
  const [error, setError] = useState<Error | null>(null);

  const fetchData = useCallback(async () => {
    try {
      setIsLoading(true);
      setError(null);

      const result = await apiInterceptor.interceptGet(
        () => QuestionsService.getQuestions(),
        async () => {
          console.log('🔍 useOfflineQuestions: Using offline fallback');
          const questions = await offlineDB.getAllQuestions();
          console.log(`🔍 useOfflineQuestions: Found ${questions.length} questions in IndexedDB`);
          
          // Transform OfflineQuestion to QuestionWithRevisionsResponse format
          const transformedQuestions = questions.map(q => ({
            question: {
              question_id: q.question_id,
              category: q.category,
              created_at: q.created_at,
              latest_revision: q.latest_revision
            },
            revisions: [q.latest_revision] // Include all revisions if available
          }));
          
          return { questions: transformedQuestions };
        },
        'questions'
      );

      setData(result);
    } catch (err) {
      setError(err instanceof Error ? err : new Error('Failed to fetch questions'));
    } finally {
      setIsLoading(false);
    }
  }, []);

  useEffect(() => {
    fetchData();
  }, [fetchData]);

  return { data, isLoading, error, refetch: fetchData };
}

export function useOfflineQuestionsMutation() {
  const [isPending, setIsPending] = useState(false);

  const createQuestion = useCallback(async (
    question: CreateQuestionRequest,
    options?: { onSuccess?: (data: Record<string, unknown>) => void; onError?: (err: Error) => void }
  ) => {
    try {
      setIsPending(true);

      const tempId = `temp_${crypto.randomUUID()}`;
      const now = new Date().toISOString();

      // Create a temporary object that mimics the structure of a real Question object
      const tempQuestionForTransform: Question = {
        question_id: tempId,
        category: question.category,
        created_at: now,
        latest_revision: {
          question_revision_id: `temp_rev_${crypto.randomUUID()}`,
          question_id: tempId,
          text: question.text,
          weight: question.weight || 5,
          created_at: now,
        },
      };

      // Use the transformation service to create a valid OfflineQuestion
      const offlineQuestion = DataTransformationService.transformQuestion(tempQuestionForTransform);
      
      // Manually set a temp ID and pending status for the optimistic update
      offlineQuestion.sync_status = 'pending';
      offlineQuestion.local_changes = true;

      // Save the temporary question locally first for immediate UI feedback
      await offlineDB.saveQuestion(offlineQuestion);

      // Now, perform the actual API call
      const result = await apiInterceptor.interceptMutation(
        () => QuestionsService.postQuestions({ requestBody: question }),
        async (data: Record<string, unknown>) => {
          // This function is called by interceptMutation to save data locally
          // For create operations, we DON'T save here since we already saved above
          // The API response will be handled by updateLocalData
        },
        question as Record<string, unknown>,
        'questions',
        'create'
      );

      // Check if this is a valid API response (has question property) or request data (offline)
      if (result && typeof result === 'object' && 'question' in result) {
        // This is a valid API response - the question was created successfully
        
        // Delete the temporary question and save the real one
        await offlineDB.deleteQuestion(tempId);
        
        // The real question should be saved by updateLocalData in interceptMutation
        options?.onSuccess?.(result);
      } else {
        // This is request data (offline scenario) - still call onSuccess for immediate feedback
        options?.onSuccess?.(result);
      }
      return result;
    } catch (err) {
      const error = err instanceof Error ? err : new Error('Failed to create question');
      console.error('❌ createQuestion error:', error);
      options?.onError?.(error);
      throw error;
    } finally {
      setIsPending(false);
    }
  }, []);

  const updateQuestion = useCallback(async (
    questionId: string,
    question: UpdateQuestionRequest,
    options?: { onSuccess?: (data: Record<string, unknown>) => void; onError?: (err: Error) => void }
  ) => {
    try {
      setIsPending(true);

      // Get the existing question to update it locally
      const existingQuestion = await offlineDB.getQuestion(questionId);
      if (!existingQuestion) {
        throw new Error('Question not found in local database');
      }

      // Create updated question object
      const updatedQuestion: OfflineQuestion = {
        ...existingQuestion,
        category: question.category,
        latest_revision: {
          ...existingQuestion.latest_revision,
          text: question.text,
          weight: question.weight,
          created_at: new Date().toISOString(),
        },
        sync_status: 'pending',
        updated_at: new Date().toISOString(),
      };

      const result = await apiInterceptor.interceptMutation(
        () => QuestionsService.putQuestionsByQuestionId({ questionId, requestBody: question }),
        async (data: Record<string, unknown>) => {
          // This function is called by interceptMutation to save data locally
          // For update operations, we update the existing question
          await offlineDB.saveQuestion(updatedQuestion);
        },
        question as Record<string, unknown>,
        'questions',
        'update'
      );

      options?.onSuccess?.(result);
      return result;
    } catch (err) {
      const error = err instanceof Error ? err : new Error('Failed to update question');
      options?.onError?.(error);
      throw error;
    } finally {
      setIsPending(false);
    }
  }, []);

  const deleteQuestion = useCallback(async (
    questionId: string,
    options?: { onSuccess?: (data: Record<string, unknown>) => void; onError?: (err: Error) => void }
  ) => {
    try {
      setIsPending(true);

      // Get the existing question to verify it exists and get its latest revision
      const existingQuestion = await offlineDB.getQuestion(questionId);
      if (!existingQuestion) {
        throw new Error('Question not found in local database');
      }

      // Get the latest revision ID
      const latestRevisionId = existingQuestion.latest_revision?.question_revision_id;
      if (!latestRevisionId) {
        throw new Error('Question has no latest revision');
      }

      // Delete from local storage first for immediate UI feedback
      await offlineDB.deleteQuestion(questionId);

      // Now, perform the actual API call to delete the question revision
      const result = await apiInterceptor.interceptMutation(
        async () => {
          // Call the actual delete question revision API
          const { QuestionsService } = await import('@/openapi-rq/requests/services.gen');
          const response = await QuestionsService.deleteQuestionsRevisionsByQuestionRevisionId({ questionRevisionId: latestRevisionId });
          return { success: true, response };
        },
        async () => {
          // This function is called by interceptMutation to save data locally
          // For delete operations, we DON'T save anything since we already deleted above
        },
        { questionRevisionId: latestRevisionId } as Record<string, unknown>,
        'questions',
        'delete'
      );

      options?.onSuccess?.(result);
      return result;
    } catch (err) {
      const error = err instanceof Error ? err : new Error('Failed to delete question');
      console.error('❌ deleteQuestion error:', error);
      options?.onError?.(error);
      throw error;
    } finally {
      setIsPending(false);
    }
  }, []);

  return { createQuestion, updateQuestion, deleteQuestion, isPending };
}

// ===== CATEGORIES =====

export function useOfflineCategories() {
  const [data, setData] = useState<{ categories: Category[] }>({ categories: [] });
  const [isLoading, setIsLoading] = useState(true);
  const [error, setError] = useState<Error | null>(null);

  const fetchData = useCallback(async () => {
    try {
      setIsLoading(true);
      setError(null);

<<<<<<< HEAD
      // TODO: Fix categories API - no general categories endpoint exists
      // const result = await apiInterceptor.interceptGet(
      //   () => CategoriesService.getCategories(),
      //   () =>
      //     offlineDB.getAllCategories().then((cats) => ({ categories: cats })),
      //   "categories",
      // );
      const result = { categories: [] }; // Temporary fix
=======
      const result = await apiInterceptor.interceptGet(
        () => CategoriesService.getCategories(),
        async () => {
          console.log('🔍 useOfflineCategories: Using offline fallback');
          const categories = await offlineDB.getAllCategories();
          console.log(`🔍 useOfflineCategories: Found ${categories.length} categories in IndexedDB`);
          
          // Transform OfflineCategory to Category format
          const transformedCategories = categories.map(cat => ({
            category_id: cat.category_id,
            name: cat.name,
            weight: cat.weight,
            order: cat.order,
            template_id: cat.template_id,
            created_at: cat.created_at,
            updated_at: cat.updated_at
          }));
          
          return { categories: transformedCategories };
        },
        'categories'
      );
>>>>>>> 4a5234d5

      setData(result);
    } catch (err) {
      setError(err instanceof Error ? err : new Error('Failed to fetch categories'));
    } finally {
      setIsLoading(false);
    }
  }, []);

  useEffect(() => {
    fetchData();
  }, [fetchData]);

  return { data, isLoading, error, refetch: fetchData };
}

export function useOfflineCategoriesMutation() {
  const [isPending, setIsPending] = useState(false);
  const queryClient = useQueryClient();

<<<<<<< HEAD
  const createCategory = useCallback(
    async (
      category: CreateCategoryRequest,
      options?: {
        onSuccess?: (data: Record<string, unknown>) => void;
        onError?: (err: Error) => void;
      },
    ) => {
      try {
        setIsPending(true);

        const tempId = `temp_${crypto.randomUUID()}`;
        const now = new Date().toISOString();

        const tempCategoryForTransform: Category = {
          category_id: tempId,
          name: category.name,
          weight: category.weight,
          order: category.order,
          template_id: category.template_id,
          created_at: now,
          updated_at: now,
        };

        const offlineCategory = DataTransformationService.transformCategory(
          tempCategoryForTransform,
        );
        offlineCategory.sync_status = "pending";
        offlineCategory.local_changes = true;

        // Save the temporary category locally first for immediate UI feedback
        await offlineDB.saveCategory(offlineCategory);

        // TODO: Fix categories API - no general categories endpoint exists
        // const result = await apiInterceptor.interceptMutation(
        //   () => CategoriesService.postCategories({ requestBody: category }),
        const result = await apiInterceptor.interceptMutation(
          () => Promise.resolve({ category: offlineCategory }), // Temporary fix
          async (data: Record<string, unknown>) => {
            // This function is called by interceptMutation to save data locally
            // For create operations, we DON'T save here since we already saved above
            // The API response will be handled by updateLocalData
          },
          category as Record<string, unknown>,
          "categories",
          "create",
        );

        // Check if this is a valid API response (has category property) or request data (offline)
        if (result && typeof result === "object" && "category" in result) {
          // This is a valid API response - the category was created successfully
=======
  const createCategory = useCallback(async (
    category: CreateCategoryRequest,
    options?: { onSuccess?: (data: Record<string, unknown>) => void; onError?: (err: Error) => void }
  ) => {
    try {
      setIsPending(true);

      const tempId = `temp_${crypto.randomUUID()}`;
      const now = new Date().toISOString();

      const tempCategoryForTransform: Category = {
        category_id: tempId,
        name: category.name,
        weight: category.weight,
        order: category.order,
        template_id: category.template_id,
        created_at: now,
        updated_at: now,
      };
>>>>>>> 4a5234d5

      const offlineCategory = DataTransformationService.transformCategory(tempCategoryForTransform);
      offlineCategory.sync_status = 'pending';
      offlineCategory.local_changes = true;

      // Save the temporary category locally first for immediate UI feedback
      await offlineDB.saveCategory(offlineCategory);

      const result = await apiInterceptor.interceptMutation(
        () => CategoriesService.postCategories({ requestBody: category }),
        async (data: Record<string, unknown>) => {
          // This function is called by interceptMutation to save data locally
          // For create operations, we DON'T save here since we already saved above
          // The API response will be handled by updateLocalData
        },
        category as Record<string, unknown>,
        'categories',
        'create'
      );

      // Check if this is a valid API response (has category property) or request data (offline)
      if (result && typeof result === 'object' && 'category' in result) {
        // This is a valid API response - the category was created successfully
        
        // Delete the temporary category and save the real one
        await offlineDB.deleteCategory(tempId);
        
        // The real category should be saved by updateLocalData in interceptMutation
        options?.onSuccess?.(result);
      } else {
        // This is request data (offline scenario) - still call onSuccess for immediate feedback
        options?.onSuccess?.(result);
      }

      // Invalidate and refetch categories data to update UI
      await invalidateAndRefetch(queryClient, ["categories"]);

      return result;
    } catch (err) {
      const error = err instanceof Error ? err : new Error('Failed to create category');
      console.error('❌ createCategory error:', error);
      options?.onError?.(error);
      // Don't throw the error since we've already called onError callback
    } finally {
      setIsPending(false);
    }
  }, []);

<<<<<<< HEAD
        const offlineCategory = DataTransformationService.transformCategory(
          tempCategoryForTransform,
        );
        offlineCategory.sync_status = "pending";
        offlineCategory.local_changes = true;

        // Update the category locally first for immediate UI feedback
        await offlineDB.saveCategory(offlineCategory);

        // TODO: Fix categories API - no general categories endpoint exists
        // const result = await apiInterceptor.interceptMutation(
        //   () =>
        //     CategoriesService.putCategoriesByCategoryId({
        //       categoryId,
        //       requestBody: category,
        //     }),
        const result = await apiInterceptor.interceptMutation(
          () => Promise.resolve({ category: offlineCategory }), // Temporary fix
          async (data: Record<string, unknown>) => {
            // This function is called by interceptMutation to save data locally
            // For update operations, we DON'T save here since we already saved above
            // The API response will be handled by updateLocalData
          },
          category as Record<string, unknown>,
          "categories",
          "update",
        );
=======
  const updateCategory = useCallback(async (
    categoryId: string,
    category: UpdateCategoryRequest,
    options?: { onSuccess?: (data: Record<string, unknown>) => void; onError?: (err: Error) => void }
  ) => {
    try {
      setIsPending(true);

      const now = new Date().toISOString();

      const tempCategoryForTransform: Category = {
        category_id: categoryId,
        name: category.name,
        weight: category.weight,
        order: category.order,
        template_id: '', // Default template_id since it's not in UpdateCategoryRequest
        created_at: now,
        updated_at: now,
      };
>>>>>>> 4a5234d5

      const offlineCategory = DataTransformationService.transformCategory(tempCategoryForTransform);
      offlineCategory.sync_status = 'pending';
      offlineCategory.local_changes = true;

      // Update the category locally first for immediate UI feedback
      await offlineDB.saveCategory(offlineCategory);

      const result = await apiInterceptor.interceptMutation(
        () => CategoriesService.putCategoriesByCategoryId({ categoryId, requestBody: category }),
        async (data: Record<string, unknown>) => {
          // This function is called by interceptMutation to save data locally
          // For update operations, we DON'T save here since we already saved above
          // The API response will be handled by updateLocalData
        },
        category as Record<string, unknown>,
        'categories',
        'update'
      );

      // Check if this is a valid API response or request data (offline)
      if (result && typeof result === 'object' && 'category' in result) {
        // This is a valid API response - the category was updated successfully
        options?.onSuccess?.(result);
      } else {
        // This is request data (offline scenario) - still call onSuccess for immediate feedback
        options?.onSuccess?.(result);
      }

      // Invalidate and refetch categories data to update UI
      await invalidateAndRefetch(queryClient, ["categories"]);

      return result;
    } catch (err) {
      const error = err instanceof Error ? err : new Error('Failed to update category');
      console.error('❌ updateCategory error:', error);
      options?.onError?.(error);
      // Don't throw the error since we've already called onError callback
    } finally {
      setIsPending(false);
    }
  }, []);

  const deleteCategory = useCallback(async (
    categoryId: string,
    options?: { onSuccess?: (data: Record<string, unknown>) => void; onError?: (err: Error) => void }
  ) => {
    try {
      setIsPending(true);

      // Get the category name before deleting it
      const categories = await offlineDB.getAllCategories();
      const categoryToDelete = categories.find(cat => cat.category_id === categoryId);
      
      if (!categoryToDelete) {
        throw new Error('Category not found');
      }

<<<<<<< HEAD
        // TODO: Fix categories API - no general categories endpoint exists
        // const result = await apiInterceptor.interceptMutation(
        //   () =>
        //     CategoriesService.deleteCategoriesByCategoryId({ categoryId }).then(
        //       () => ({ success: true }),
        const result = await apiInterceptor.interceptMutation(
          () => Promise.resolve({ success: true }), // Temporary fix
          async (data: Record<string, unknown>) => {
            // Delete all questions in this category first
            for (const question of questionsInCategory) {
              // Delete the question (revisions are stored as part of the question object)
              await offlineDB.deleteQuestion(question.question_id);
            }
=======
      // Get all questions in this category
      const questions = await offlineDB.getAllQuestions();
      const questionsInCategory = questions.filter(q => q.category === categoryToDelete.name);

      const result = await apiInterceptor.interceptMutation(
        () => CategoriesService.deleteCategoriesByCategoryId({ categoryId }).then(() => ({ success: true })),
        async (data: Record<string, unknown>) => {
          // Delete all questions in this category first
          for (const question of questionsInCategory) {
            // Delete the question (revisions are stored as part of the question object)
            await offlineDB.deleteQuestion(question.question_id);
          }
>>>>>>> 4a5234d5

          // Delete the category locally
          await offlineDB.deleteCategory(categoryId);
        },
        { categoryId } as Record<string, unknown>,
        'categories',
        'delete'
      );

      options?.onSuccess?.(result);

      // Invalidate and refetch categories data to update UI
      await invalidateAndRefetch(queryClient, ["categories"]);

      return result;
    } catch (err) {
      const error = err instanceof Error ? err : new Error('Failed to delete category');
      console.error('❌ deleteCategory error:', error);
      options?.onError?.(error);
      // Don't throw the error since we've already called onError callback
    } finally {
      setIsPending(false);
    }
  }, []);

  return {
    createCategory: { mutate: createCategory, isPending },
    updateCategory: { mutate: updateCategory, isPending },
    deleteCategory: { mutate: deleteCategory, isPending }
  };
}

// ===== ASSESSMENTS =====

export function useOfflineAssessments() {
  const [data, setData] = useState<{ assessments: Assessment[] }>({ assessments: [] });
  const [isLoading, setIsLoading] = useState(true);
  const [error, setError] = useState<Error | null>(null);

  const fetchData = useCallback(async () => {
    try {
      setIsLoading(true);
      setError(null);

      const result = await apiInterceptor.interceptGet(
        () => AssessmentsService.getAssessments(),
        async () => {
          // For offline fallback, get all assessments and filter by organization
          const allAssessments = await offlineDB.getAllAssessments();
          
          // For now, return all assessments and let the component filter them
          // This avoids the React Hook issue
          return { assessments: allAssessments };
        },
        'assessments'
      );

      setData(result);
    } catch (err) {
      setError(err instanceof Error ? err : new Error('Failed to fetch assessments'));
    } finally {
      setIsLoading(false);
    }
  }, []);

  useEffect(() => {
    fetchData();
  }, [fetchData]);

  return { data, isLoading, error, refetch: fetchData };
}

// New hook specifically for draft assessments with backend filtering
export function useOfflineDraftAssessments() {
  const [data, setData] = useState<{ assessments: OfflineAssessment[] }>({ assessments: [] });
  const [isLoading, setIsLoading] = useState(true);
  const [error, setError] = useState<Error | null>(null);

  const fetchData = useCallback(async () => {
    try {
      setIsLoading(true);
      setError(null);

      console.log('🔍 useOfflineDraftAssessments: Starting fetch...');

      const result = await apiInterceptor.interceptGet(
        () => {
          console.log('🔍 useOfflineDraftAssessments: Making API call with status=draft');
          // Add cache-busting parameter to force fresh request
          const cacheBuster = Date.now();
          return AssessmentsService.getAssessments({ 
            status: 'draft',
            language: 'en' // Add language parameter to ensure fresh request
          });
        },
        async () => {
          console.log('🔍 useOfflineDraftAssessments: Using offline fallback');
          // For offline fallback, get only draft assessments using backend filtering
          const draftAssessments = await offlineDB.getAssessmentsByStatus('draft');
          console.log('🔍 useOfflineDraftAssessments: Raw assessments from IndexedDB:', draftAssessments);
          return { assessments: draftAssessments };
        },
        'assessments'
      );

      console.log('🔍 useOfflineDraftAssessments: API response received:', result);

      // Transform API response to match OfflineAssessment type and filter for draft only
      const transformedResult = {
        assessments: result.assessments
          .filter(assessment => assessment.status === 'draft') // Only include draft assessments
          .map(assessment => {
            console.log('🔍 useOfflineDraftAssessments: Processing assessment:', assessment);
            return {
              ...assessment,
              // Map the backend status to the expected offline status format
              status: (assessment.status === 'draft' ? 'draft' : 
                      assessment.status === 'submitted' ? 'submitted' : 
                      assessment.status === 'reviewed' ? 'completed' : 
                      'draft') as 'draft' | 'in_progress' | 'completed' | 'submitted',
              updated_at: new Date().toISOString(),
              sync_status: 'synced' as const,
            };
          })
      };

      console.log('🔍 useOfflineDraftAssessments: Final transformed result:', transformedResult);

      setData(transformedResult);
    } catch (err) {
      console.error('❌ useOfflineDraftAssessments: Error:', err);
      setError(err instanceof Error ? err : new Error('Failed to fetch draft assessments'));
    } finally {
      setIsLoading(false);
    }
  }, []);

  useEffect(() => {
    fetchData();
  }, [fetchData]);

  return { data, isLoading, error, refetch: fetchData };
}

export function useOfflineAssessment(assessmentId: string) {
  const [data, setData] = useState<AssessmentDetailResponse | null>(null);
  const [isLoading, setIsLoading] = useState(true);
  const [error, setError] = useState<Error | null>(null);

  const fetchData = useCallback(async () => {
    if (!assessmentId) {
      setIsLoading(false);
      return;
    }

    try {
      setIsLoading(true);
      setError(null);
      
      console.log(`🔍 useOfflineAssessment: Loading assessment ${assessmentId}`);
      
      const result = await apiInterceptor.interceptGet(
        () => {
          console.log(`🔍 useOfflineAssessment: Making API call for assessment ${assessmentId}`);
          return AssessmentsService.getAssessmentsByAssessmentId({ assessmentId });
        },
        async () => {
          console.log(`🔍 useOfflineAssessment: Using offline fallback for assessment ${assessmentId}`);
          
          // For offline fallback, get assessment and construct AssessmentDetailResponse
          const offlineAssessment = await offlineDB.getAssessment(assessmentId);
          console.log(`🔍 useOfflineAssessment: Retrieved from IndexedDB:`, offlineAssessment);
          
          if (!offlineAssessment) {
            console.log(`🔍 useOfflineAssessment: Assessment ${assessmentId} not found in IndexedDB`);
            
            // Check if this might be a temporary assessment that was just created
            if (assessmentId.startsWith('temp_')) {
              // Return a more user-friendly error that indicates waiting
              throw new Error('Assessment is being created, please wait...');
            }
            
            // For real assessment IDs that aren't found, provide better error message
            throw new Error(`Assessment ${assessmentId} not found. Please try refreshing the page or contact support if the problem persists.`);
          }
          
          // Get responses for this assessment
          const responses = await offlineDB.getResponsesByAssessment(assessmentId);
          console.log(`🔍 useOfflineAssessment: Found ${responses.length} responses for assessment ${assessmentId}`);
          
          // Get questions (we'll need to get all questions and filter by category)
          const allQuestions = await offlineDB.getAllQuestions();
          console.log(`🔍 useOfflineAssessment: Found ${allQuestions.length} total questions`);
          
          // Convert OfflineAssessment back to Assessment format
          const assessment: Assessment = {
            assessment_id: offlineAssessment.assessment_id,
            org_id: offlineAssessment.org_id || '',
            language: offlineAssessment.language || 'en',
            name: offlineAssessment.name || 'Untitled Assessment',
            status: offlineAssessment.status || 'draft',
            created_at: offlineAssessment.created_at || new Date().toISOString(),
            updated_at: offlineAssessment.updated_at || new Date().toISOString(),
            categories: offlineAssessment.categories || [],
          };
          
          // Convert OfflineResponse back to Response format
          const apiResponses: Response[] = responses.map(r => ({
            response_id: r.response_id,
            assessment_id: r.assessment_id,
            question_revision_id: r.question_revision_id,
            response: r.response,
            version: r.version,
            updated_at: r.updated_at,
          }));
          
          // For questions, we'll return empty array as we don't store question revisions separately
          const questions: QuestionRevision[] = [];
          
          const assessmentDetailResponse: AssessmentDetailResponse = {
            assessment,
            questions,
            responses: apiResponses,
          };
          
          console.log(`🔍 useOfflineAssessment: Constructed AssessmentDetailResponse:`, assessmentDetailResponse);
          return assessmentDetailResponse;
        },
        'assessments',
        assessmentId
      );

      console.log(`🔍 useOfflineAssessment: Received result:`, result);

      // Handle the case where the API returns AssessmentDetailResponse directly
      if (result && typeof result === 'object') {
        if ('assessment' in result && 'questions' in result && 'responses' in result) {
          // This is already an AssessmentDetailResponse
          console.log(`🔍 useOfflineAssessment: Setting AssessmentDetailResponse data`);
          setData(result as AssessmentDetailResponse);
        } else if ('assessment' in result) {
          // This is just an Assessment object, wrap it in AssessmentDetailResponse
          console.log(`🔍 useOfflineAssessment: Wrapping Assessment in AssessmentDetailResponse`);
          const assessment = (result as Record<string, unknown>).assessment as Assessment;
          setData({
            assessment,
            questions: [],
            responses: []
          } as AssessmentDetailResponse);
        } else {
          console.error('❌ useOfflineAssessment: Unexpected API response format:', result);
          setError(new Error('Unexpected API response format'));
        }
      } else {
        console.error('❌ useOfflineAssessment: Invalid API response:', result);
        setError(new Error('Invalid API response'));
      }
    } catch (err) {
      console.error('❌ useOfflineAssessment: Error fetching assessment:', err);
      setError(err instanceof Error ? err : new Error('Failed to fetch assessment'));
    } finally {
      setIsLoading(false);
    }
  }, [assessmentId]);

  useEffect(() => {
    fetchData();
  }, [fetchData]);

  return { data, isLoading, error, refetch: fetchData };
}

export function useOfflineAssessmentsMutation() {
  const [isPending, setIsPending] = useState(false);

  const createAssessment = useCallback(async (
    assessment: CreateAssessmentRequest,
    options?: {
      onSuccess?: (data: Record<string, unknown>) => void;
      onError?: (err: Error) => void;
      organizationId?: string;
      userEmail?: string;
    }
  ) => {
    try {
      setIsPending(true);

      // Get organization context from options or use default
      const organizationId = options?.organizationId;
      const userEmail = options?.userEmail;

      const tempId = `temp_${crypto.randomUUID()}`;
      const now = new Date().toISOString();

      const tempAssessmentForTransform: Assessment = {
        assessment_id: tempId,
        org_id: organizationId || "temp_org",
        language: assessment.language,
        name: assessment.name,
        status: "draft",
        created_at: now,
        updated_at: now,
        categories: assessment.categories,
      };

      const offlineAssessment = DataTransformationService.transformAssessment(
        tempAssessmentForTransform,
        organizationId,
        userEmail
      );
      offlineAssessment.sync_status = 'pending';

      await offlineDB.saveAssessment(offlineAssessment);

      const result = await apiInterceptor.interceptMutation(
        () => AssessmentsService.postAssessments({ requestBody: assessment }),
        async () => {
          // The optimistic update (saving the temp assessment) is already done.
          // The real data will be saved by the interceptor's updateLocalData method.
        },
        assessment as Record<string, unknown>,
        'assessments',
        'create'
      );

      // After the API call, if successful, we clean up the temporary assessment.
      type AssessmentResponse = { assessment: Assessment };
      const isAssessmentResponse = (res: unknown): res is AssessmentResponse => {
        return (
            typeof res === 'object' &&
            res !== null &&
            'assessment' in res &&
            typeof (res as { assessment: { assessment_id: unknown } }).assessment.assessment_id === 'string'
        );
      }

      if (isAssessmentResponse(result)) {
        // This was a successful online request, the interceptor saved the real assessment.
        // Now we can safely delete the temporary one.
        await offlineDB.deleteAssessment(tempId);
      }

      // Always call onSuccess for offline-first behavior
      // The result will be the temporary assessment data when offline, or the real one when online.
      options?.onSuccess?.(result);
      return result;
    } catch (err) {
      const error = err instanceof Error ? err : new Error('Failed to create assessment');
      console.error('❌ Assessment creation failed:', error);
      options?.onError?.(error);
      throw error;
    } finally {
      setIsPending(false);
    }
  }, []);

  const updateAssessment = useCallback(async (
    assessmentId: string,
    assessment: UpdateAssessmentRequest,
    options?: { onSuccess?: (data: Record<string, unknown>) => void; onError?: (err: Error) => void }
  ) => {
    try {
      setIsPending(true);

      const result = await apiInterceptor.interceptMutation(
        () => AssessmentsService.putAssessmentsByAssessmentId({ assessmentId, requestBody: assessment }),
        async (data: Record<string, unknown>) => {
          // Check if this is a valid API response or request data
          if (!data.assessment) {
            // This is the request data, not the API response
            console.warn('Received request data instead of API response - API call may have failed');
            return;
          }
          
          const realAssessment = data.assessment as Assessment;
          if (!realAssessment || !realAssessment.assessment_id) {
            console.error('API did not return a valid assessment:', data);
            throw new Error('API did not return a valid assessment');
          }
          
          const offlineAssessment = DataTransformationService.transformAssessment(realAssessment);
          await offlineDB.saveAssessment(offlineAssessment);
        },
        assessment as Record<string, unknown>,
        'assessments',
        'update'
      );

      options?.onSuccess?.(result);
      return result;
    } catch (err) {
      const error = err instanceof Error ? err : new Error('Failed to update assessment');
      options?.onError?.(error);
      throw error;
    } finally {
      setIsPending(false);
    }
  }, []);

  const deleteAssessment = useCallback(async (
    assessmentId: string,
    options?: { onSuccess?: (data: Record<string, unknown>) => void; onError?: (err: Error) => void }
  ) => {
    try {
      setIsPending(true);

      const result = await apiInterceptor.interceptMutation(
        () => AssessmentsService.deleteAssessmentsByAssessmentId({ assessmentId }).then(() => ({ success: true })),
        async () => {
          await offlineDB.deleteAssessment(assessmentId);
        },
        { assessmentId } as Record<string, unknown>,
        'assessments',
        'delete'
      );

      options?.onSuccess?.(result);
      return result;
    } catch (err) {
      const error = err instanceof Error ? err : new Error('Failed to delete assessment');
      options?.onError?.(error);
      throw error;
    } finally {
      setIsPending(false);
    }
  }, []);

  const submitDraftAssessment = useCallback(async (
    assessmentId: string,
    options?: { onSuccess?: (data: Record<string, unknown>) => void; onError?: (err: Error) => void }
  ) => {
    try {
      setIsPending(true);

      const tempId = `temp_draft_${crypto.randomUUID()}`;
      const now = new Date().toISOString();

      // Create a draft submission object for IndexedDB storage
      const tempDraftSubmissionForTransform: {
        draft_submission_id: string;
        assessment_id: string;
        user_id: string;
        content: { assessment: { assessment_id: string }; responses: unknown[] };
        status: string;
        submitted_at: string;
      } = {
        draft_submission_id: tempId,
        assessment_id: assessmentId,
        user_id: "current_user", // This will be replaced by the server's response
        content: { 
          assessment: { assessment_id: assessmentId },
          responses: [] // Will be populated from responses in IndexedDB
        },
        status: 'pending_approval',
        submitted_at: now,
      };

      // Always store in IndexedDB first for offline support
      try {
        // Note: We'll need to add draft submission storage to IndexedDB
        // For now, we'll store it as a regular submission with a special status
        const offlineSubmission = DataTransformationService.transformSubmission({
          ...tempDraftSubmissionForTransform,
          submission_id: tempId,
          assessment_name: 'Unknown Assessment',
          review_status: 'pending_review',
        });
        await offlineDB.saveSubmission(offlineSubmission);
      } catch (storageError) {
        console.error('❌ Failed to store draft submission in IndexedDB:', storageError);
        throw new Error(`Failed to store draft submission: ${storageError}`);
      }

      // Use the draft submission endpoint
      console.log('🔍 submitDraftAssessment: Calling AssessmentsService.postAssessmentsByAssessmentIdDraft for assessmentId:', assessmentId);
      const result = await apiInterceptor.interceptMutation(
        () => AssessmentsService.postAssessmentsByAssessmentIdDraft({ assessmentId }),
        async (apiResponse: Record<string, unknown>) => {
          
          // Delete the temporary submission
          await offlineDB.deleteSubmission(tempId);
          
          if (!apiResponse.submission) {
            console.warn('Received request data instead of API response - API call may have failed');
            return;
          }
          
          const realSubmission = apiResponse.submission as Submission;
          if (!realSubmission || !realSubmission.submission_id) {
            console.error('API did not return a valid submission:', apiResponse);
            throw new Error('API did not return a valid submission');
          }
          const finalOfflineSubmission = DataTransformationService.transformSubmission(realSubmission);
          await offlineDB.saveSubmission(finalOfflineSubmission);
        },
        { assessmentId } as Record<string, unknown>,
        'draft_submission',
        'create'
      );

      // Check if we're online to determine success behavior
      const isOnline = navigator.onLine;
      
      if (result && typeof result === 'object' && 'submission' in result) {
        // Online draft submission successful
        options?.onSuccess?.(result);
      } else if (!isOnline) {
        // Offline draft submission - stored in IndexedDB, will sync later
        const offlineSubmission = DataTransformationService.transformSubmission({
          ...tempDraftSubmissionForTransform,
          submission_id: tempId,
          assessment_name: 'Unknown Assessment',
          review_status: 'pending_review',
        });
        options?.onSuccess?.({ submission: offlineSubmission });
      } else {
        // Online but API failed - still stored in IndexedDB for retry
        const offlineSubmission = DataTransformationService.transformSubmission({
          ...tempDraftSubmissionForTransform,
          submission_id: tempId,
          assessment_name: 'Unknown Assessment',
          review_status: 'pending_review',
        });
        options?.onSuccess?.({ submission: offlineSubmission });
      }
      
      return result;
    } catch (err) {
      console.error('❌ Error in submitDraftAssessment:', err);
      const error = err instanceof Error ? err : new Error('Failed to submit draft assessment');
      options?.onError?.(error);
      throw error;
    } finally {
      setIsPending(false);
    }
  }, []);

  const approveAssessment = useCallback(async (
    assessmentId: string,
    options?: { onSuccess?: (data: Record<string, unknown>) => void; onError?: (err: Error) => void }
  ) => {
    try {
      setIsPending(true);

      console.log('🔍 approveAssessment: Calling AssessmentsService.postAssessmentsByAssessmentIdSubmit for assessmentId:', assessmentId);
      
      // Make direct API call for approval - this should be immediate and not queued
      const result = await AssessmentsService.postAssessmentsByAssessmentIdSubmit({ assessmentId });
      
      console.log('🔍 approveAssessment: API call successful:', result);
      
      // If API call succeeds, update local database
      if (result && typeof result === 'object' && 'submission' in result) {
        const submission = result.submission as Submission;
        if (submission && submission.submission_id) {
          // Update the submission status to approved in local database
          const finalOfflineSubmission = DataTransformationService.transformSubmission({
            ...submission,
            review_status: 'approved',
          });
          await offlineDB.saveSubmission(finalOfflineSubmission);
          console.log('🔍 approveAssessment: Updated local submission status to approved');
        }
      }
      
      // Always call onSuccess if the API call succeeded (no exception was thrown)
      console.log('🔍 approveAssessment: Calling onSuccess callback');
      options?.onSuccess?.(result);
      
      return result;
    } catch (err) {
      console.error('❌ Error in approveAssessment:', err);
      const error = err instanceof Error ? err : new Error('Failed to approve assessment');
      options?.onError?.(error);
      throw error;
    } finally {
      setIsPending(false);
    }
  }, []);

  return { createAssessment, updateAssessment, deleteAssessment, submitDraftAssessment, approveAssessment, isPending };
}

// ===== RESPONSES =====

export function useOfflineResponses(assessmentId: string) {
  const [data, setData] = useState<{ responses: Response[] }>({ responses: [] });
  const [isLoading, setIsLoading] = useState(true);
  const [error, setError] = useState<Error | null>(null);

  const fetchData = useCallback(async () => {
    if (!assessmentId || assessmentId.trim() === '') {
      console.warn('⚠️ Empty or invalid assessmentId provided to useOfflineResponses:', assessmentId);
      setData({ responses: [] });
      setIsLoading(false);
      return;
    }

    try {
      setIsLoading(true);
      setError(null);

      console.log('🔍 Fetching responses for assessmentId:', assessmentId);

      const result = await apiInterceptor.interceptGet(
        () => ResponsesService.getAssessmentsByAssessmentIdResponses({ assessmentId }),
        () => offlineDB.getResponsesByAssessment(assessmentId).then(responses => ({ responses })),
        'responses',
        assessmentId
      );

      setData(result);
    } catch (err) {
      console.error('❌ Error fetching responses:', err);
      setError(err instanceof Error ? err : new Error('Failed to fetch responses'));
    } finally {
      setIsLoading(false);
    }
  }, [assessmentId]);

  useEffect(() => {
    fetchData();
  }, [fetchData]);

  return { data, isLoading, error, refetch: fetchData };
}

export function useOfflineResponsesMutation() {
  const [isPending, setIsPending] = useState(false);

  const createResponses = useCallback(async (
    assessmentId: string,
    responses: CreateResponseRequest[],
    options?: { onSuccess?: (data: Record<string, unknown>) => void; onError?: (err: Error) => void }
  ) => {
    try {
      setIsPending(true);

      // Validate assessmentId
      if (!assessmentId || assessmentId.trim() === '') {
        console.error('❌ Invalid assessmentId provided to createResponses:', assessmentId);
        throw new Error('Invalid assessment ID provided');
      }

      console.log('🔍 Creating responses for assessmentId:', assessmentId);

      // Create temporary offline responses for immediate UI feedback
      const tempOfflineResponses = responses.map(response => {
        
        const offlineResponse = DataTransformationService.transformResponse(response, undefined, undefined, assessmentId);
        
        // Set sync_status to pending for offline responses
        offlineResponse.sync_status = 'pending';
        offlineResponse.local_changes = true;
        return offlineResponse;
      });
      
      // Save responses locally first
      await offlineDB.saveResponses(tempOfflineResponses);

      // Verify responses were saved
      const savedResponses = await offlineDB.getResponsesByAssessment(assessmentId);

      const result = await apiInterceptor.interceptMutation(
        () => ResponsesService.postAssessmentsByAssessmentIdResponses({ assessmentId, requestBody: responses }),
        async (data: Record<string, unknown>) => {
          const responsesData = data.responses as unknown[];
          if (responsesData && Array.isArray(responsesData)) {
            // Delete temporary responses and save the real ones from API
            for (const tempResponse of tempOfflineResponses) {
              await offlineDB.deleteResponse(tempResponse.response_id);
            }
            
            const offlineResponses = responsesData.map(r => DataTransformationService.transformResponse(r as Response));
            await offlineDB.saveResponses(offlineResponses);
          }
        },
        { assessmentId, responses } as Record<string, unknown>,
        'responses',
        'create'
      );

      options?.onSuccess?.(result);
      return result;
    } catch (err) {
      console.error('❌ Error in createResponses:', err);
      const error = err instanceof Error ? err : new Error('Failed to create responses');
      options?.onError?.(error);
      throw error;
    } finally {
      setIsPending(false);
    }
  }, []);

  const updateResponse = useCallback(async (
    assessmentId: string,
    responseId: string,
    response: UpdateResponseRequest,
    options?: { onSuccess?: (data: Record<string, unknown>) => void; onError?: (err: Error) => void }
  ) => {
    try {
      setIsPending(true);

      // Validate parameters
      if (!assessmentId || assessmentId.trim() === '') {
        console.error('❌ Invalid assessmentId provided to updateResponse:', assessmentId);
        throw new Error('Invalid assessment ID provided');
      }
      if (!responseId || responseId.trim() === '') {
        console.error('❌ Invalid responseId provided to updateResponse:', responseId);
        throw new Error('Invalid response ID provided');
      }

      console.log('🔍 Updating response for assessmentId:', assessmentId, 'responseId:', responseId);

      const result = await apiInterceptor.interceptMutation(
        () => ResponsesService.putAssessmentsByAssessmentIdResponsesByResponseId({ assessmentId, responseId, requestBody: response }),
        async (data: Record<string, unknown>) => {
          // Ensure the response object has all required fields for IndexedDB
          const responseData = {
            response_id: responseId,
            assessment_id: assessmentId,
            question_revision_id: '', // This should come from the existing response
            response: response.response,
            version: 1,
            updated_at: new Date().toISOString(),
            ...data
          } as Response;
          
          const offlineResponse = DataTransformationService.transformResponse(responseData);
          await offlineDB.saveResponse(offlineResponse);
        },
        response as Record<string, unknown>,
        'responses',
        'update'
      );

      options?.onSuccess?.(result);
      return result;
    } catch (err) {
      const error = err instanceof Error ? err : new Error('Failed to update response');
      options?.onError?.(error);
      throw error;
    } finally {
      setIsPending(false);
    }
  }, []);

  const deleteResponse = useCallback(async (
    assessmentId: string,
    responseId: string,
    options?: { onSuccess?: (data: Record<string, unknown>) => void; onError?: (err: Error) => void }
  ) => {
    try {
      setIsPending(true);

      // Validate parameters
      if (!assessmentId || assessmentId.trim() === '') {
        console.error('❌ Invalid assessmentId provided to deleteResponse:', assessmentId);
        throw new Error('Invalid assessment ID provided');
      }
      if (!responseId || responseId.trim() === '') {
        console.error('❌ Invalid responseId provided to deleteResponse:', responseId);
        throw new Error('Invalid response ID provided');
      }

      console.log('🔍 Deleting response for assessmentId:', assessmentId, 'responseId:', responseId);

      const result = await apiInterceptor.interceptMutation(
        () => ResponsesService.deleteAssessmentsByAssessmentIdResponsesByResponseId({ assessmentId, responseId }).then(() => ({ success: true })),
        async () => {
          await offlineDB.deleteResponse(responseId);
        },
        { assessmentId, responseId } as Record<string, unknown>,
        'responses',
        'delete'
      );

      options?.onSuccess?.(result);
      return result;
    } catch (err) {
      const error = err instanceof Error ? err : new Error('Failed to delete response');
      options?.onError?.(error);
      throw error;
    } finally {
      setIsPending(false);
    }
  }, []);

  return { createResponses, updateResponse, deleteResponse, isPending };
}

// ===== SUBMISSIONS =====

export function useOfflineSubmissions() {
  const [data, setData] = useState<{ submissions: Submission[] }>({ submissions: [] });
  const [isLoading, setIsLoading] = useState(false);
  const [error, setError] = useState<Error | null>(null);
  const { user } = useAuth();

  const fetchSubmissions = useCallback(async () => {
    try {
      setIsLoading(true);
      setError(null);

      const result = await apiInterceptor.interceptGet(
        () => SubmissionsService.getSubmissions(),
        async () => {
          if (user?.organization) {
            const offlineSubmissions = await offlineDB.getSubmissionsByOrganization(user.organization);
            const transformedSubmissions: Submission[] = offlineSubmissions.map(s => ({
              submission_id: s.submission_id,
              assessment_id: s.assessment_id,
              user_id: s.user_id || 'unknown', // Ensure user_id is present
              content: {
                assessment: s.content?.assessment || { assessment_id: s.assessment_id },
                responses: s.content?.responses?.map(r => ({
                  response: r.response,
                })) || [],
              },
              review_status: s.review_status === 'pending_review' ? 'pending_review' : (s.review_status as Submission['review_status']),
              submitted_at: s.submitted_at,
              reviewed_at: s.reviewed_at,
              organization_id: s.organization_id,
              assessment_name: s.assessment_name || 'Unknown Assessment',
            }));
            return { submissions: transformedSubmissions };
          }
          return { submissions: [] };
        },
        'submissions'
      );

      setData(result as { submissions: Submission[] });
    } catch (err) {
      const error = err instanceof Error ? err : new Error('Failed to fetch submissions');
      setError(error);
    } finally {
      setIsLoading(false);
    }
  }, [user?.organization]);

  useEffect(() => {
    fetchSubmissions();
  }, [fetchSubmissions]);

  const deleteSubmission = useCallback(async (submissionId: string) => {
    try {
      await offlineDB.deleteSubmission(submissionId);
      await fetchSubmissions(); // Refetch submissions after deletion
    } catch (err) {
      const error = err instanceof Error ? err : new Error('Failed to delete submission');
      setError(error);
    }
  }, [fetchSubmissions]);

  return { data, isLoading, error, refetch: fetchSubmissions, deleteSubmission };
}

export function useOfflineSubmissionsMutation() {
  const [isPending, setIsPending] = useState(false);

  const deleteSubmission = useCallback(async (
    submissionId: string,
    options?: { onSuccess?: (data: Record<string, unknown>) => void; onError?: (err: Error) => void }
  ) => {
    try {
      setIsPending(true);

      // Check if submission exists before attempting to delete
      const existingSubmission = await offlineDB.getSubmission(submissionId);
      if (!existingSubmission) {
        const error = new Error('Submission not found');
        options?.onError?.(error);
        throw error;
      }

      // Try to delete from the API first
      const result = await apiInterceptor.interceptMutation(
        async () => {
          console.log('🔍 deleteSubmission: Making API call to delete submission', submissionId);
          await SubmissionsService.deleteSubmissionsBySubmissionId({ submissionId });
          return { success: true, message: 'Submission deleted from server' };
        },
        async (data: Record<string, unknown>) => {
          console.log('🔍 deleteSubmission: Using offline fallback - deleting from local storage only');
          // For offline fallback, just delete from local storage
          await offlineDB.deleteSubmission(submissionId);
        },
        { submissionId },
        'submissions',
        'delete'
      );

      // If API call was successful, also delete from local storage
      if (result) {
        await offlineDB.deleteSubmission(submissionId);
      }

      const successResult = { 
        success: true, 
        message: 'Submission deleted successfully',
        submissionId 
      };
      
      options?.onSuccess?.(successResult);
      return successResult;
    } catch (err) {
      const error = err instanceof Error ? err : new Error('Failed to delete submission');
      console.error('❌ deleteSubmission error:', error);
      options?.onError?.(error);
      throw error;
    } finally {
      setIsPending(false);
    }
  }, []);

  return { deleteSubmission, isPending };
}

// ===== ADMIN SUBMISSIONS =====

export function useOfflineAdminSubmissions() {
  const [data, setData] = useState<{ submissions: AdminSubmissionDetail[] }>({ submissions: [] });
  const [isLoading, setIsLoading] = useState(true);
  const [error, setError] = useState<Error | null>(null);

  const fetchData = useCallback(async () => {
    try {
      setIsLoading(true);
      setError(null);

      const result = await apiInterceptor.interceptGet(
        () => {
          return AdminService.getAdminSubmissions({});
        },
        async () => {
          // For offline fallback, get all submissions and transform them to AdminSubmissionDetail format
          const allSubmissions = await offlineDB.getAllSubmissions();
          
          // Transform OfflineSubmission to AdminSubmissionDetail format
          const adminSubmissions: AdminSubmissionDetail[] = allSubmissions.map(submission => ({
            submission_id: submission.submission_id,
            assessment_id: submission.assessment_id,
            user_id: submission.user_id || 'unknown',
            org_id: submission.organization_id || 'unknown',
            org_name: submission.org_name || 'Offline Data - Organization Name Unavailable', // Use stored org_name
            content: {
              assessment: submission.content?.assessment || { assessment_id: submission.assessment_id },
              responses: submission.content?.responses?.map(r => ({
                response: r.response,
              })) || []
            },
            review_status: submission.review_status,
            submitted_at: submission.submitted_at,
            reviewed_at: submission.reviewed_at
          }));
          
          return { submissions: adminSubmissions };
        },
        'admin_submissions'
      );

      setData(result);
    } catch (err) {
      console.error('❌ useOfflineAdminSubmissions: Error fetching admin submissions:', err);
      setError(err instanceof Error ? err : new Error('Failed to fetch admin submissions'));
    } finally {
      setIsLoading(false);
    }
  }, []);

  useEffect(() => {
    fetchData();
  }, [fetchData]);

  return { data, isLoading, error, refetch: fetchData };
}

// ===== REPORTS =====

export function useOfflineAdminActionPlans() {
  const [data, setData] = useState<ActionPlanListResponse>({ organizations: [] });
  const [isLoading, setIsLoading] = useState(true);
  const [error, setError] = useState<Error | null>(null);

  const fetchData = useCallback(async () => {
    try {
      setIsLoading(true);
      setError(null);

      const result = await apiInterceptor.interceptGet(
        () => AdminService.getAdminActionPlans(),
        async () => {
          // Offline fallback: fetch all recommendations from IndexedDB
          const offlineRecommendations = await offlineDB.getAllRecommendations();

          // Group recommendations by organization to match ActionPlanListResponse structure
          const organizationsMap = new Map<string, OrganizationActionPlan>();

          offlineRecommendations.forEach(rec => {
            if (!organizationsMap.has(rec.organization_id)) {
              organizationsMap.set(rec.organization_id, {
                organization_id: rec.organization_id,
                organization_name: rec.organization_name,
                recommendations: [],
              });
            }
            organizationsMap.get(rec.organization_id)?.recommendations.push({
              recommendation_id: rec.recommendation_id,
              report_id: rec.report_id,
              category: rec.category,
              recommendation: rec.recommendation,
              status: rec.status,
              created_at: rec.created_at,
            });
          });

          return { organizations: Array.from(organizationsMap.values()) };
        },
        'admin_action_plans'
      );

      setData(result);
    } catch (err) {
      setError(err instanceof Error ? err : new Error('Failed to fetch admin action plans'));
    } finally {
      setIsLoading(false);
    }
  }, []);

  useEffect(() => {
    fetchData();
  }, [fetchData]);

  return { data, isLoading, error, refetch: fetchData };
}

export function useOfflineReports() {
  const [data, setData] = useState<{ recommendations: OfflineRecommendation[]; reports: Report[] }>({ recommendations: [], reports: [] });
  const [isLoading, setIsLoading] = useState(true);
  const [error, setError] = useState<Error | null>(null);
  const { user } = useAuth(); // Get current user for organization_id context

  const fetchData = useCallback(async () => {
    try {
      setIsLoading(true);
      setError(null);

      const result = await apiInterceptor.interceptGet(
        async () => {
          const reports = await ReportsService.getUserReports();
          // Transform reports into offline recommendations and save them
          const allOfflineRecommendations: OfflineRecommendation[] = [];
          for (const report of reports.reports) {
            const transformedRecs = DataTransformationService.transformReportToOfflineRecommendations(
              report as unknown as DetailedReport,
              user?.organization, // Access organization_id correctly
              user?.organization_name // Access organization_name correctly
            );
            allOfflineRecommendations.push(...transformedRecs);
          }
          await offlineDB.saveRecommendations(allOfflineRecommendations);
          return { recommendations: allOfflineRecommendations, reports: reports.reports }; // Return the transformed data and raw reports
        },
        async () => {
          // Offline fallback: fetch all recommendations from IndexedDB
          const offlineRecommendations = await offlineDB.getAllRecommendations();
          // Filter by user's organization_id if available, otherwise return all
          return {
            recommendations: user?.organization
              ? offlineRecommendations.filter(rec => rec.organization_id === user.organization)
              : offlineRecommendations,
            reports: [], // No raw reports available offline
          };
        },
        'user_recommendations'
      );

      setData(result as { recommendations: OfflineRecommendation[], reports: Report[] });
    } catch (err) {
      setError(err instanceof Error ? err : new Error('Failed to fetch user recommendations'));
    } finally {
      setIsLoading(false);
    }
  }, [user]); // Re-run if user changes

  useEffect(() => {
    fetchData();
  }, [fetchData]);

  return { data, isLoading, error, refetch: fetchData };
}

export function useOfflineUserRecommendations() {
  const [data, setData] = useState<{ reports: DetailedReport[] }>({ reports: [] });
  const [isLoading, setIsLoading] = useState(true);
  const [error, setError] = useState<Error | null>(null);
  const { user } = useAuth();

  const fetchData = useCallback(async () => {
    try {
      setIsLoading(true);
      setError(null);

      const result = await apiInterceptor.interceptGet(
        async () => {
          const reportsResponse = await ReportsService.getUserReports();
          const reports = (reportsResponse.reports || []) as unknown as DetailedReport[];

          const allOfflineRecommendations: OfflineRecommendation[] = [];
          for (const report of reports) {
            const transformedRecs = DataTransformationService.transformReportToOfflineRecommendations(
              report,
              user?.organization,
              user?.organization_name
            );
            allOfflineRecommendations.push(...transformedRecs);
          }
          await offlineDB.saveRecommendations(allOfflineRecommendations);
          
          return { reports };
        },
        async () => {
          const offlineRecommendations = await offlineDB.getAllRecommendations();
          const userRecommendations = user?.organization
            ? offlineRecommendations.filter(rec => rec.organization_id === user.organization)
            : offlineRecommendations;

          const reportsMap = new Map<string, DetailedReport>();

          for (const rec of userRecommendations) {
            if (!reportsMap.has(rec.report_id)) {
              reportsMap.set(rec.report_id, {
                report_id: rec.report_id,
                submission_id: '',
                report_type: 'sustainability',
                status: 'completed',
                generated_at: new Date().toISOString(),
                data: [],
              });
            }
        
            const report = reportsMap.get(rec.report_id)!;
            
            let categoryObj = report.data.find(d => d[rec.category]);
            if (!categoryObj) {
              categoryObj = { [rec.category]: { recommendations: [] } };
              report.data.push(categoryObj);
            }
        
            const categoryContent = categoryObj[rec.category];
            if (categoryContent && categoryContent.recommendations) {
              categoryContent.recommendations.push({
                id: rec.recommendation_id,
                status: rec.status as "todo" | "in_progress" | "done" | "approved",
                text: rec.recommendation,
              });
            }
          }
          
          const reconstructedReports = Array.from(reportsMap.values());
          return { reports: reconstructedReports };
        },
        'user_recommendations'
      );
      setData(result as { reports: DetailedReport[] });
    } catch (err) {
      setError(err instanceof Error ? err : new Error('Failed to fetch user recommendations'));
    } finally {
      setIsLoading(false);
    }
  }, [user]);

  useEffect(() => {
    fetchData();
  }, [fetchData]);

  return { data, isLoading, error, refetch: fetchData };
}


export function useOfflineRecommendationStatusMutation() {
  const [isPending, setIsPending] = useState(false);
  const queryClient = useQueryClient();

  const updateRecommendationStatus = useCallback(async (
    reportId: string,
    category: string,
    recommendationId: string,
    newStatus: "todo" | "in_progress" | "done" | "approved", // Use literal union type
    options?: { onSuccess?: (data: Record<string, unknown>) => void; onError?: (err: Error) => void }
  ) => {
    try {
      setIsPending(true);

      // Optimistically update the local state first
      await offlineDB.updateRecommendationStatus(reportId, category, recommendationId, newStatus);
      
      // Invalidate relevant queries for immediate UI feedback
      await invalidateAndRefetch(queryClient, ['user_recommendations', 'admin_action_plans']);

      const result = await apiInterceptor.interceptMutation(
        () => ReportsService.putReportsByReportIdRecommendationsByCategoryStatus({
          reportId: reportId,
          category: category,
          requestBody: {
            report_id: reportId,
            category: category,
            recommendation_id: recommendationId,
            status: newStatus,
          },
        }) as Promise<Record<string, unknown>>, // Cast to Promise<Record<string, unknown>>
        async (apiResponse: Record<string, unknown>) => {
          // If the API call succeeds, the status should already be updated in localDB by the optimistic update.
          // However, we should ensure the sync_status is set to 'synced' if not already.
          const updatedRecommendation = await offlineDB.getRecommendation(recommendationId);
          if (updatedRecommendation && updatedRecommendation.sync_status === 'pending') {
            await offlineDB.saveRecommendation({ ...updatedRecommendation, sync_status: 'synced' });
          }
        },
        { recommendation_id: recommendationId, report_id: reportId, category, status: newStatus } as Record<string, unknown>,
        'recommendations',
        'update'
      );

      options?.onSuccess?.(result);
      return result;
    } catch (err) {
      const error = err instanceof Error ? err : new Error('Failed to update recommendation status');
      console.error('❌ updateRecommendationStatus error:', error);
      
      // Revert optimistic update on error if possible and desired
      const originalRecommendation = await offlineDB.getRecommendation(recommendationId);
      if (originalRecommendation) {
        // Here you might want to revert to the previous status or mark as 'failed'
        // For simplicity, we'll mark as failed. A robust solution might store original status.
        await offlineDB.saveRecommendation({ ...originalRecommendation, sync_status: 'failed' });
      }

      options?.onError?.(error);
      throw error;
    } finally {
      setIsPending(false);
    }
  }, [queryClient]);

  return { updateRecommendationStatus, isPending };
}

// ===== ORGANIZATIONS =====

export function useOfflineOrganizations() {
  const [data, setData] = useState<{ organizations: Organization[] }>({ organizations: [] });
  const [isLoading, setIsLoading] = useState(true);
  const [error, setError] = useState<Error | null>(null);

  const fetchData = useCallback(async () => {
    try {
      setIsLoading(true);
      setError(null);

      const result = await apiInterceptor.interceptGet(
        () => OrganizationsService.getAdminOrganizations().then(response => ({ organizations: response })),
        () => offlineDB.getAllOrganizations().then(organizations => ({ organizations })),
        'organizations'
      );

      setData(result as { organizations: Organization[] });
    } catch (err) {
      setError(err instanceof Error ? err : new Error('Failed to fetch organizations'));
    } finally {
      setIsLoading(false);
    }
  }, []);

  useEffect(() => {
    fetchData();
  }, [fetchData]);

  return { data, isLoading, error, refetch: fetchData };
}

// ===== USERS =====

export function useOfflineUsers(organizationId?: string) {
  const [data, setData] = useState<OrganizationMember[]>([]);
  const [isLoading, setIsLoading] = useState(true);
  const [error, setError] = useState<Error | null>(null);

  const fetchData = useCallback(async () => {
    if (!organizationId) {
      setData([]);
      setIsLoading(false);
      return;
    }

    try {
      setIsLoading(true);
      setError(null);

      // Use the org-admin specific endpoint for fetching users
      const result = await apiInterceptor.interceptGet(
        () => OrganizationMembersService.getOrganizationsByIdOrgAdminMembers({ id: organizationId }).then(response => ({ members: response })),
        () => offlineDB.getUsersByOrganization(organizationId).then(users => ({ members: users })),
        'users',
        organizationId
      );

      // Filter out temporary users (those with IDs starting with "temp_")
      const resultData = result as { members: OrganizationMember[] } | OrganizationMember[];
      const filteredResult = Array.isArray(resultData) ? resultData : resultData.members || [];
      const filteredUsers = filteredResult.filter((user: OrganizationMember) => !user.id?.startsWith('temp_'));
      
      setData(filteredUsers);
    } catch (err) {
      setError(err instanceof Error ? err : new Error('Failed to fetch users'));
    } finally {
      setIsLoading(false);
    }
  }, [organizationId]);

  useEffect(() => {
    fetchData();
  }, [fetchData]);

  return { data, isLoading, error, refetch: fetchData };
}

// ===== DRAFT SUBMISSIONS =====

export function useOfflineDraftSubmissions() {
  const [data, setData] = useState<{ draft_submissions: unknown[] }>({ draft_submissions: [] });
  const [isLoading, setIsLoading] = useState(true);
  const [error, setError] = useState<Error | null>(null);
  const { user } = useAuth();

  const fetchData = useCallback(async () => {
    try {
      setIsLoading(true);
      setError(null);

              // Use the admin draft submissions endpoint
      console.log('🔍 useOfflineDraftSubmissions: Starting fetch...');
      console.log('🔍 useOfflineDraftSubmissions: Calling AdminService.getDrafts()');
      const result = await apiInterceptor.interceptGet(
        () => {
          console.log('🔍 useOfflineDraftSubmissions: Inside AdminService.getDrafts() call');
          console.log('🔍 useOfflineDraftSubmissions: Timestamp:', new Date().toISOString());
          // Add cache-busting parameter to ensure fresh data
          return AdminService.getDrafts({ status: undefined });
        },
        () => {
          console.log('🔍 useOfflineDraftSubmissions: Using offline fallback');
          return offlineDB.getAllSubmissions().then(submissions => ({ 
            draft_submissions: submissions.filter(s => s.review_status === 'pending_review') 
          }));
        },
        'drafts_endpoint',
      );
      console.log('🔍 useOfflineDraftSubmissions: Result received:', result);

      setData(result as { draft_submissions: unknown[] });
    } catch (err) {
      setError(err instanceof Error ? err : new Error('Failed to fetch draft submissions'));
    } finally {
      setIsLoading(false);
    }
  }, []);

  useEffect(() => {
    fetchData();
  }, [fetchData]);

  return { data, isLoading, error, refetch: fetchData };
}

// ===== UTILITY HOOKS =====

export function useOfflineSyncStatus() {
  const [isOnline, setIsOnline] = useState(apiInterceptor.getNetworkStatus());
  const [queueCount, setQueueCount] = useState(0);
  const [isSyncing, setIsSyncing] = useState(false);

  useEffect(() => {
    const updateStatus = () => {
      setIsOnline(apiInterceptor.getNetworkStatus());
    };

    const updateQueueCount = async () => {
      const queue = await offlineDB.getSyncQueue();
      setQueueCount(queue.length);
    };

    const updateSyncStatus = () => {
      setIsSyncing(syncService.isCurrentlySyncing());
    };

    // Update immediately
    updateStatus();
    updateQueueCount();
    updateSyncStatus();

    // Set up listeners
    window.addEventListener('online', updateStatus);
    window.addEventListener('offline', updateStatus);

    // Update queue count and sync status periodically
    const interval = setInterval(() => {
      updateQueueCount();
      updateSyncStatus();
    }, 5000);

    return () => {
      window.removeEventListener('online', updateStatus);
      window.removeEventListener('offline', updateStatus);
      clearInterval(interval);
    };
  }, []);

  return { isOnline, queueCount, isSyncing };
}

export function useOfflineSync() {
  const [isSyncing, setIsSyncing] = useState(false);

  const sync = useCallback(async () => {
    try {
      setIsSyncing(true);
      // Perform both queue processing and full sync
      await apiInterceptor.processQueue();
      await syncService.performFullSync();
    } catch (error) {
      console.error('Sync failed:', error);
      throw error;
    } finally {
      setIsSyncing(false);
    }
  }, []);

  return { sync, isSyncing };
} <|MERGE_RESOLUTION|>--- conflicted
+++ resolved
@@ -8,19 +8,14 @@
 import { apiInterceptor } from "../services/apiInterceptor";
 import {
   QuestionsService,
+  CategoriesService,
   AssessmentsService,
   ResponsesService,
   SubmissionsService,
   ReportsService,
   OrganizationsService,
-<<<<<<< HEAD
-  OrganizationCategoriesService,
-  AdminService,
-  FilesService,
-=======
   OrganizationMembersService,
   AdminService
->>>>>>> 4a5234d5
 } from "@/openapi-rq/requests/services.gen";
 import type { 
   Question, 
@@ -319,16 +314,6 @@
       setIsLoading(true);
       setError(null);
 
-<<<<<<< HEAD
-      // TODO: Fix categories API - no general categories endpoint exists
-      // const result = await apiInterceptor.interceptGet(
-      //   () => CategoriesService.getCategories(),
-      //   () =>
-      //     offlineDB.getAllCategories().then((cats) => ({ categories: cats })),
-      //   "categories",
-      // );
-      const result = { categories: [] }; // Temporary fix
-=======
       const result = await apiInterceptor.interceptGet(
         () => CategoriesService.getCategories(),
         async () => {
@@ -351,7 +336,6 @@
         },
         'categories'
       );
->>>>>>> 4a5234d5
 
       setData(result);
     } catch (err) {
@@ -372,59 +356,6 @@
   const [isPending, setIsPending] = useState(false);
   const queryClient = useQueryClient();
 
-<<<<<<< HEAD
-  const createCategory = useCallback(
-    async (
-      category: CreateCategoryRequest,
-      options?: {
-        onSuccess?: (data: Record<string, unknown>) => void;
-        onError?: (err: Error) => void;
-      },
-    ) => {
-      try {
-        setIsPending(true);
-
-        const tempId = `temp_${crypto.randomUUID()}`;
-        const now = new Date().toISOString();
-
-        const tempCategoryForTransform: Category = {
-          category_id: tempId,
-          name: category.name,
-          weight: category.weight,
-          order: category.order,
-          template_id: category.template_id,
-          created_at: now,
-          updated_at: now,
-        };
-
-        const offlineCategory = DataTransformationService.transformCategory(
-          tempCategoryForTransform,
-        );
-        offlineCategory.sync_status = "pending";
-        offlineCategory.local_changes = true;
-
-        // Save the temporary category locally first for immediate UI feedback
-        await offlineDB.saveCategory(offlineCategory);
-
-        // TODO: Fix categories API - no general categories endpoint exists
-        // const result = await apiInterceptor.interceptMutation(
-        //   () => CategoriesService.postCategories({ requestBody: category }),
-        const result = await apiInterceptor.interceptMutation(
-          () => Promise.resolve({ category: offlineCategory }), // Temporary fix
-          async (data: Record<string, unknown>) => {
-            // This function is called by interceptMutation to save data locally
-            // For create operations, we DON'T save here since we already saved above
-            // The API response will be handled by updateLocalData
-          },
-          category as Record<string, unknown>,
-          "categories",
-          "create",
-        );
-
-        // Check if this is a valid API response (has category property) or request data (offline)
-        if (result && typeof result === "object" && "category" in result) {
-          // This is a valid API response - the category was created successfully
-=======
   const createCategory = useCallback(async (
     category: CreateCategoryRequest,
     options?: { onSuccess?: (data: Record<string, unknown>) => void; onError?: (err: Error) => void }
@@ -444,7 +375,6 @@
         created_at: now,
         updated_at: now,
       };
->>>>>>> 4a5234d5
 
       const offlineCategory = DataTransformationService.transformCategory(tempCategoryForTransform);
       offlineCategory.sync_status = 'pending';
@@ -493,35 +423,6 @@
     }
   }, []);
 
-<<<<<<< HEAD
-        const offlineCategory = DataTransformationService.transformCategory(
-          tempCategoryForTransform,
-        );
-        offlineCategory.sync_status = "pending";
-        offlineCategory.local_changes = true;
-
-        // Update the category locally first for immediate UI feedback
-        await offlineDB.saveCategory(offlineCategory);
-
-        // TODO: Fix categories API - no general categories endpoint exists
-        // const result = await apiInterceptor.interceptMutation(
-        //   () =>
-        //     CategoriesService.putCategoriesByCategoryId({
-        //       categoryId,
-        //       requestBody: category,
-        //     }),
-        const result = await apiInterceptor.interceptMutation(
-          () => Promise.resolve({ category: offlineCategory }), // Temporary fix
-          async (data: Record<string, unknown>) => {
-            // This function is called by interceptMutation to save data locally
-            // For update operations, we DON'T save here since we already saved above
-            // The API response will be handled by updateLocalData
-          },
-          category as Record<string, unknown>,
-          "categories",
-          "update",
-        );
-=======
   const updateCategory = useCallback(async (
     categoryId: string,
     category: UpdateCategoryRequest,
@@ -541,7 +442,6 @@
         created_at: now,
         updated_at: now,
       };
->>>>>>> 4a5234d5
 
       const offlineCategory = DataTransformationService.transformCategory(tempCategoryForTransform);
       offlineCategory.sync_status = 'pending';
@@ -600,21 +500,6 @@
         throw new Error('Category not found');
       }
 
-<<<<<<< HEAD
-        // TODO: Fix categories API - no general categories endpoint exists
-        // const result = await apiInterceptor.interceptMutation(
-        //   () =>
-        //     CategoriesService.deleteCategoriesByCategoryId({ categoryId }).then(
-        //       () => ({ success: true }),
-        const result = await apiInterceptor.interceptMutation(
-          () => Promise.resolve({ success: true }), // Temporary fix
-          async (data: Record<string, unknown>) => {
-            // Delete all questions in this category first
-            for (const question of questionsInCategory) {
-              // Delete the question (revisions are stored as part of the question object)
-              await offlineDB.deleteQuestion(question.question_id);
-            }
-=======
       // Get all questions in this category
       const questions = await offlineDB.getAllQuestions();
       const questionsInCategory = questions.filter(q => q.category === categoryToDelete.name);
@@ -627,7 +512,6 @@
             // Delete the question (revisions are stored as part of the question object)
             await offlineDB.deleteQuestion(question.question_id);
           }
->>>>>>> 4a5234d5
 
           // Delete the category locally
           await offlineDB.deleteCategory(categoryId);
