import { UserInvitationForm } from "@/components/shared/UserInvitationForm";
import { Badge } from "@/components/ui/badge";
import { Button } from "@/components/ui/button";
import { Card, CardContent, CardHeader, CardTitle } from "@/components/ui/card";
import { ConfirmationDialog } from "@/components/ui/confirmation-dialog";
import {
  Dialog,
  DialogContent,
  DialogHeader,
  DialogTitle,
  DialogTrigger,
} from "@/components/ui/dialog";
import { Input } from "@/components/ui/input";
import { Label } from "@/components/ui/label";
import {
<<<<<<< HEAD
  Select,
  SelectContent,
  SelectItem,
  SelectTrigger,
  SelectValue,
} from "@/components/ui/select";
import { Badge } from "@/components/ui/badge";
import {
  Users,
  Plus,
  Edit,
  Trash2,
  Mail,
  Building2,
  UserPlus,
} from "lucide-react";
import {
  useOrganizationsServiceGetOrganizations,
  useOrganizationsServiceGetOrganizationsByOrganizationIdMembers,
  useOrganizationsServicePostOrganizationsByOrganizationIdMembers,
  useOrganizationsServiceDeleteOrganizationsByOrganizationIdMembersByUserId,
  useAdminServiceDeleteAdminUsersByUserId,
} from "@/services/openapiQueries";
=======
  useAdminServiceDeleteAdminUsersByUserId,
  useOrganizationMembersServiceDeleteAdminOrganizationsByIdMembersByMembershipId,
  useOrganizationMembersServiceGetOrganizationsByIdMembers,
  useOrganizationMembersServicePostOrganizationsByIdMembers,
  useOrganizationMembersServicePutApiOrganizationsByIdMembersByMembershipIdRoles,
  useOrganizationsServiceGetAdminOrganizations
} from "@/openapi-rq/queries/queries";
>>>>>>> 4a5234d5
import type {
  OrgAdminMemberRequest,
  OrganizationMember,
  OrganizationResponse,
  RoleAssignment
} from "@/openapi-rq/requests/types.gen";
import { offlineDB } from "@/services/indexeddb";
import { Building2, Edit, Mail, Trash2, UserPlus, Users } from "lucide-react";
import { useState } from "react";
import { useTranslation } from "react-i18next";
import { toast } from "sonner";

// Helper to extract domain names
function getDomainNames(domains: unknown): string[] {
  if (Array.isArray(domains)) {
    return domains.map((d) =>
      typeof d === "string"
        ? d
        : d && typeof d === "object" && "name" in d
          ? (d as { name: string }).name
          : "",
    );
  }
  return [];
}
// Helper to extract description
function getOrgDescription(org: OrganizationResponse): string | undefined {
  // @ts-expect-error: description may exist at the top level or in attributes
  return org.description ?? org.attributes?.description?.[0];
}

export const ManageUsers: React.FC = () => {
  const { t } = useTranslation();
  const [showAddDialog, setShowAddDialog] = useState(false);
  const [showInvitationDialog, setShowInvitationDialog] = useState(false);
  const [editingUser, setEditingUser] = useState<OrganizationMember | null>(
    null,
  );
  // Set the default role to 'org_admin' and make it the only selectable option
  const [formData, setFormData] = useState({
    email: "",
    roles: ["org_admin"],
  });
  
  // Add local loading state for offline user creation
  const [isCreatingUser, setIsCreatingUser] = useState(false);
  
  // Use direct React Query hooks for data fetching
<<<<<<< HEAD
  const { data: organizations, isLoading: orgsLoading } =
    useOrganizationsServiceGetOrganizations();
  const {
    data: { categories },
    isLoading: categoriesLoading,
  } = useOfflineCategories();
  const transformedCategories = categories.map((cat) => ({
    id: cat.category_id,
    name: cat.name,
  }));

=======
  const { data: organizations, isLoading: orgsLoading } = useOrganizationsServiceGetAdminOrganizations();
  
>>>>>>> 4a5234d5
  // Add a new state to track the selected organization object
  const [selectedOrg, setSelectedOrg] = useState<OrganizationResponse | null>(
    null,
  );
  
  // Only fetch users when selectedOrg is set
  const {
    data: users,
    isLoading: usersLoading,
    refetch,
  } = useOrganizationsServiceGetOrganizationsByOrganizationIdMembers(
    { id: selectedOrg ? selectedOrg.id : "" },
    undefined,
    { enabled: !!selectedOrg?.id }
  );
  
  // Use the generated mutation hooks
<<<<<<< HEAD
  const createUserMutation =
    useOrganizationsServicePostOrganizationsByOrganizationIdMembers({
      onSuccess: (result) => {
        toast.success("User created successfully");
        refetch();
        setShowAddDialog(false);
        setFormData({
          email: "",
          roles: [],
        });
      },
      onError: () => {
        toast.error("Failed to create user");
      },
    });

  // Role update function not available in current API
  const updateUserMutation = {
    mutate: () => {
      toast.error("User role updates are not currently supported");
    },
    isPending: false,
  };

  const deleteUserMutation =
    useOrganizationsServiceDeleteOrganizationsByOrganizationIdMembersByUserId(
      {
        onSuccess: () => {
          toast.success("User removed from organization successfully");
          refetch();
        },
        onError: (error) => {
          console.error("Failed to remove user from organization:", error);
          toast.error("Failed to remove user from organization");
        },
      },
    );
=======
  const createUserMutation = useOrganizationMembersServicePostOrganizationsByIdMembers({
    onSuccess: (result) => {
      toast.success("User created successfully");
      refetch();
      setShowAddDialog(false);
      setFormData({
        email: "",
        roles: [],
      });
    },
    onError: () => {
      toast.error("Failed to create user");
    }
  });
  
  const updateUserMutation = useOrganizationMembersServicePutApiOrganizationsByIdMembersByMembershipIdRoles({
    onSuccess: () => {
      toast.success("User updated successfully");
      refetch();
      setShowAddDialog(false);
      resetForm();
    },
    onError: (error) => {
      console.error("Failed to update user:", error);
      toast.error("Failed to update user");
    }
  });
  
  const deleteUserMutation = useOrganizationMembersServiceDeleteAdminOrganizationsByIdMembersByMembershipId({
    onSuccess: () => {
      toast.success("User removed from organization successfully");
      refetch();
    },
    onError: (error) => {
      console.error("Failed to remove user from organization:", error);
      toast.error("Failed to remove user from organization");
    }
  });
>>>>>>> 4a5234d5

  // New mutation for deleting user entirely
  const deleteUserEntirelyMutation = useAdminServiceDeleteAdminUsersByUserId({
    onSuccess: () => {
      toast.success("User deleted entirely from system");
      refetch();
      setShowDeleteConfirmation(false);
      setUserToDelete(null);
    },
    onError: (error) => {
      console.error("Failed to delete user entirely:", error);
      toast.error("Failed to delete user entirely");
      setShowDeleteConfirmation(false);
      setUserToDelete(null);
    }
  });

  // Confirmation dialog state
  const [showDeleteConfirmation, setShowDeleteConfirmation] = useState(false);
  const [userToDelete, setUserToDelete] = useState<OrganizationMember | null>(null);

  // Offline-first user creation logic
  const createUserOffline = async (data: { id: string; requestBody: OrgAdminMemberRequest }) => {
    try {
      // Generate a temporary ID for optimistic updates
      const tempId = `temp_${crypto.randomUUID()}`;
      const now = new Date().toISOString();
      
      // Create a temporary user object for local storage
      const tempUser = {
        id: tempId,
        email: data.requestBody.email,
        username: data.requestBody.email.split('@')[0], // Use email prefix as username
        firstName: '',
        lastName: '',
        emailVerified: false,
        roles: data.requestBody.roles,
        organization_id: data.id,
        updated_at: now,
        sync_status: 'pending' as const,
        local_changes: true,
        last_synced: undefined
      };
      
      // Save to IndexedDB immediately for optimistic UI updates
      await offlineDB.saveUser(tempUser);
      
      // Try to sync with backend if online
      try {
        const result = await createUserMutation.mutateAsync({
          id: data.id,
          requestBody: data.requestBody
        });
        
        // If successful, replace the temporary user with the real one
        if (result && typeof result === 'object' && 'id' in result) {
          const realUserId = (result as { id: string }).id;
          // Delete the temporary user
          await offlineDB.deleteUser(tempId);
          
          // Save the real user with proper ID
          const realUser = {
            id: realUserId,
            email: data.requestBody.email,
            username: data.requestBody.email.split('@')[0],
            firstName: '', // Default empty since not provided in response
            lastName: '', // Default empty since not provided in response
            emailVerified: false, // Default false since not provided in response
            roles: data.requestBody.roles,
            organization_id: data.id,
            updated_at: new Date().toISOString(),
            sync_status: 'synced' as const,
            local_changes: false,
            last_synced: new Date().toISOString()
          };
          
          await offlineDB.saveUser(realUser);
          toast.success("User created successfully");
        }
      } catch (apiError) {
        console.warn('API call failed, user saved locally for sync:', apiError);
        toast.success("Fail to creat user");
      }
      
      return { success: true };
    } catch (error) {
      toast.error("Failed to create user");
      throw error;
    }
  };

  // Remove the useEffect that auto-selects the first organization
  // Users should manually select an organization from the grid

  // Update handleSubmit to use the offline user creation
  const handleSubmit = async () => {
    if (!formData.email.trim()) {
      toast.error(t('manageUsers.emailRequired'));
      return;
    }
    if (!selectedOrg?.id) {
      toast.error(t('manageUsers.selectOrgRequired'));
      return;
    }
    
    if (editingUser) {
      // For editing, use RoleAssignment
      const roleAssignment: RoleAssignment = {
        roles: formData.roles,
      };
      
      updateUserMutation.mutate({
        id: selectedOrg.id,
        membershipId: editingUser.id,
        requestBody: roleAssignment
      });
    } else {
      // For creating, use offline-first approach
      const memberReq: OrgAdminMemberRequest = {
        email: formData.email,
        roles: formData.roles,
      };
      
      setIsCreatingUser(true);
      try {
        await createUserOffline({
          id: selectedOrg.id,
          requestBody: memberReq
        });
        refetch();
        setShowAddDialog(false);
        resetForm();
      } catch (error) {
        // Error already handled in createUserOffline
      } finally {
        setIsCreatingUser(false);
      }
    }
  };

  // Update handleEdit to only set email and roles
  const handleEdit = (user: OrganizationMember) => {
    setEditingUser(user);
    setFormData({
      email: user.email,
      roles: user.roles || ["Org_User"],
    });
    setShowAddDialog(true);
  };

  const handleDelete = (user: OrganizationMember) => {
    setUserToDelete(user);
    setShowDeleteConfirmation(true);
  };

  const confirmDelete = () => {
    if (!userToDelete) return;
    
    deleteUserEntirelyMutation.mutate({
      userId: userToDelete.id
    });
  };

  const resetForm = () => {
    setFormData({
      email: "",
      roles: ["org_admin"],
    });
    setEditingUser(null);
    setShowAddDialog(false);
  };

  const getRoleBadgeColor = (role: string) => {
    switch (role) {
      case "admin":
        return "bg-purple-500 text-white";
      case "org_admin":
        return "bg-blue-500 text-white";
      case "Org_User":
        return "bg-green-500 text-white";
      default:
        return "bg-gray-500 text-white";
    }
  };

  const formatRole = (role: string) => {
    switch (role) {
      case "admin":
        return "Admin";
      case "org_admin":
        return t('manageUsers.orgAdmin');
      case "Org_User":
        return t('manageUsers.orgUser');
      default:
        return role;
    }
  };

  if (orgsLoading || usersLoading) {
    return (
      <div className="min-h-screen bg-gray-50">
        <div className="pt-20 pb-8 flex items-center justify-center">
          <div className="animate-spin rounded-full h-12 w-12 border-b-2 border-dgrv-blue"></div>
        </div>
      </div>
    );
  }

  // In the return statement, show org grid if no org is selected
  if (!selectedOrg) {
    return (
      <div className="min-h-screen bg-gray-50">
        <div className="pt-20 pb-8">
          <div className="max-w-7xl mx-auto px-4 sm:px-6 lg:px-8">
            <div className="mb-8 animate-fade-in">
              <div className="flex items-center space-x-3 mb-4">
                <Building2 className="w-8 h-8 text-dgrv-blue" />
                <h1 className="text-3xl font-bold text-dgrv-blue">
                  {t('manageUsers.selectOrganization')}
                </h1>
              </div>
              <p className="text-lg text-gray-600">
                {t('manageUsers.clickOrgToManage')}
              </p>
            </div>
            <div className="grid gap-6 md:grid-cols-2 lg:grid-cols-3">
              {(organizations || []).map(
                (org: OrganizationResponse, index: number) => (
                  <Card
                    key={org.id}
                    className="animate-fade-in hover:shadow-lg transition-shadow cursor-pointer border-2 border-gray-200 hover:border-dgrv-blue"
                    style={{ animationDelay: `${index * 100}ms` }}
                    onClick={() => setSelectedOrg(org)}
                  >
                    <CardHeader>
                      <CardTitle className="flex items-center space-x-3">
                        <Building2 className="w-5 h-5 text-dgrv-blue" />
                        <span className="text-lg font-semibold">
                          {org.name}
                        </span>
                      </CardTitle>
                    </CardHeader>
                    <CardContent>
                      <div className="text-sm text-gray-600 mb-1">
                        <b>Domains:</b> {getDomainNames(org.domains).join(", ")}
                      </div>
                      {getOrgDescription(org) && (
                        <div className="text-sm text-gray-600 mb-1">
                          <b>Description:</b> {getOrgDescription(org)}
                        </div>
                      )}
                    </CardContent>
                  </Card>
                ),
              )}
            </div>
          </div>
        </div>
      </div>
    );
  }

  return (
    <div className="min-h-screen bg-gray-50">
      <div className="pb-8">
        <div className="max-w-7xl mx-auto px-4 sm:px-6 lg:px-8">
          {/* Header */}
          <div className="flex items-center justify-between mb-6">
            <Button
              variant="outline"
              onClick={() => setSelectedOrg(null)}
              className="px-4 py-2 text-base font-semibold rounded shadow border-2 border-dgrv-blue text-dgrv-blue hover:bg-dgrv-blue/10 transition"
            >
              <span className="mr-2">&larr;</span> {t('manageUsers.backToOrganizations')}
            </Button>
            <div className="flex gap-3">
              <Button
                variant="outline"
                onClick={() => setShowInvitationDialog(true)}
                className="border-dgrv-blue text-dgrv-blue hover:bg-dgrv-blue/10 bg-blue-50"
              >
                <UserPlus className="w-4 h-4 mr-2" />
                Invite User
              </Button>
            </div>
          </div>
          <p className="text-lg text-gray-600 mb-6">
            {t('manageUsers.manageUsersForOrg', { org: selectedOrg.name })}
          </p>

          <Dialog
            open={showAddDialog}
            onOpenChange={(open) => {
              if (!open) resetForm();
              setShowAddDialog(open);
            }}
          >
            <DialogTrigger asChild></DialogTrigger>
            <DialogContent className="max-w-md">
              <DialogHeader>
                <DialogTitle>
                  {editingUser ? t('manageUsers.editUser') : t('manageUsers.addNewUser')}
                </DialogTitle>
              </DialogHeader>
              <div className="space-y-4">
                {/* In the form UI, only show email and role fields */}
                <div>
                  <Label htmlFor="email">{t('manageUsers.email')}</Label>
                  <Input
                    id="email"
                    type="email"
                    value={formData.email}
                    onChange={(e) =>
                      setFormData((prev) => ({
                        ...prev,
                        email: e.target.value,
                      }))
                    }
                    placeholder={t('manageUsers.emailPlaceholder')}
                  />
                </div>
                {/* In the form UI, make the role select fixed to 'org_admin' and not editable */}
                <div>
                  <Label htmlFor="role">{t('manageUsers.role')}</Label>
                  <Input
                    id="role"
                    value={t('manageUsers.organizationAdmin')}
                    readOnly
                    className="bg-gray-100 cursor-not-allowed"
                  />
                </div>
                <div>
                  <Label htmlFor="organization">{t('manageUsers.organization')}</Label>
                  {/* Organization field - read-only since we're already in a specific org context */}
                  <Input
                    id="organization"
                    value={selectedOrg?.name || ''}
                    readOnly
                    disabled
                    className="bg-gray-100 cursor-not-allowed"
                    placeholder="Current organization"
                  />
                </div>
                <div className="flex space-x-2 pt-4">
                  <Button
                    onClick={handleSubmit}
                    className="bg-dgrv-green hover:bg-green-700"
                    disabled={createUserMutation.isPending || updateUserMutation.isPending || isCreatingUser}
                  >
                    {createUserMutation.isPending || updateUserMutation.isPending || isCreatingUser
                      ? t('manageUsers.processing', { defaultValue: 'Processing...' })
                      : editingUser ? t('manageUsers.update') : t('manageUsers.create')} {t('manageUsers.user')}
                  </Button>
                  <Button variant="outline" onClick={resetForm}>
                    {t('manageUsers.cancel')}
                  </Button>
                </div>
              </div>
            </DialogContent>
          </Dialog>

          {/* Users Grid */}
          <div className="grid gap-6 md:grid-cols-2 lg:grid-cols-3">
            {(users || []).map((user: OrganizationMember, index: number) => (
              <Card
                key={user.id}
                className="animate-fade-in hover:shadow-lg transition-shadow"
                style={{ animationDelay: `${index * 100}ms` }}
              >
                <CardHeader>
                  <CardTitle className="flex items-center justify-between">
                    <div className="flex items-center space-x-3">
                      <div className="p-2 rounded-full bg-dgrv-blue/10">
                        <Users className="w-5 h-5 text-dgrv-blue" />
                      </div>
                      <div>
                        <span className="text-lg">
                          {user.firstName} {user.lastName}
                        </span>
                        <p className="text-sm font-normal text-gray-600">
                          @{user.username}
                        </p>
                        <p className="text-xs text-gray-500">
                          {t('manageUsers.orgLabel')}{" "}
                          {selectedOrg?.name || t('manageUsers.unknown')}
                        </p>
                      </div>
                    </div>
                    <Badge
                      className={
                        user.emailVerified
                          ? "bg-green-500 text-white"
                          : "bg-red-500 text-white"
                      }
                    >
                      {user.emailVerified ? t('manageUsers.verified') : t('manageUsers.notVerified')}
                    </Badge>
                  </CardTitle>
                </CardHeader>
                <CardContent>
                  <div className="space-y-3">
                    {/* In the user grid, only show email and role */}
                    <div className="flex items-center space-x-2 text-sm text-gray-600">
                      <Mail className="w-4 h-4" />
                      <span>{user.email}</span>
                    </div>
                    <div className="flex space-x-2 pt-4">
                      <Button
                        size="sm"
                        variant="outline"
                        onClick={() => handleEdit(user)}
                        className="flex-1"
                        disabled={false}
                      >
                        <Edit className="w-4 h-4 mr-1" />
                        Edit
                      </Button>
                      <Button
                        size="sm"
                        variant="outline"
                        onClick={() => handleDelete(user)}
                        className="text-red-600 hover:bg-red-50"
                        disabled={deleteUserEntirelyMutation.isPending}
                      >
                        <Trash2 className="w-4 h-4" />
                      </Button>
                    </div>
                  </div>
                </CardContent>
              </Card>
            ))}

            {(users || []).length === 0 && (
              <Card className="md:col-span-2 lg:col-span-3 text-center py-12">
                <CardContent>
                  <Users className="w-16 h-16 mx-auto text-gray-400 mb-4" />
                  <h3 className="text-lg font-medium text-gray-900 mb-2">
                    {t('manageUsers.noUsersYet')}
                  </h3>
                  <p className="text-gray-600 mb-6">
                    {t('manageUsers.addFirstUserDesc')}
                  </p>
                  <Button
                    onClick={() => setShowInvitationDialog(true)}
                    className="border-dgrv-blue text-dgrv-blue hover:bg-dgrv-blue/10 bg-blue-50"
                  >
                    Create First User
                  </Button>
                </CardContent>
              </Card>
            )}
          </div>

          {/* User Invitation Dialog */}
          <Dialog
            open={showInvitationDialog}
            onOpenChange={setShowInvitationDialog}
          >
            <DialogContent className="max-w-4xl max-h-[90vh] overflow-y-auto">
              <DialogHeader>
                <DialogTitle>{t('userInvitation.title')}</DialogTitle>
              </DialogHeader>
              <UserInvitationForm
                organizations={(organizations || []).map(org => ({
                  id: org.id || '',
                  name: org.name || ''
                }))}
                defaultOrganizationId={selectedOrg?.id || undefined}
                onInvitationCreated={() => {
                  setShowInvitationDialog(false);
                  refetch();
                }}
              />
            </DialogContent>
          </Dialog>

          {/* Delete Confirmation Dialog */}
          <ConfirmationDialog
            isOpen={showDeleteConfirmation}
            onClose={() => {
              setShowDeleteConfirmation(false);
              setUserToDelete(null);
            }}
            onConfirm={confirmDelete}
            title={t('manageUsers.confirmDeleteTitle')}
            description={t('manageUsers.confirmDeleteDescription', { 
              email: userToDelete?.email || '',
              name: userToDelete?.firstName && userToDelete?.lastName 
                ? `${userToDelete.firstName} ${userToDelete.lastName}`
                : userToDelete?.email || ''
            })}
            confirmText={t('manageUsers.deleteUser')}
            cancelText={t('manageUsers.cancel')}
            variant="destructive"
            isLoading={deleteUserEntirelyMutation.isPending}
          />
        </div>
      </div>
    </div>
  );
};<|MERGE_RESOLUTION|>--- conflicted
+++ resolved
@@ -13,31 +13,6 @@
 import { Input } from "@/components/ui/input";
 import { Label } from "@/components/ui/label";
 import {
-<<<<<<< HEAD
-  Select,
-  SelectContent,
-  SelectItem,
-  SelectTrigger,
-  SelectValue,
-} from "@/components/ui/select";
-import { Badge } from "@/components/ui/badge";
-import {
-  Users,
-  Plus,
-  Edit,
-  Trash2,
-  Mail,
-  Building2,
-  UserPlus,
-} from "lucide-react";
-import {
-  useOrganizationsServiceGetOrganizations,
-  useOrganizationsServiceGetOrganizationsByOrganizationIdMembers,
-  useOrganizationsServicePostOrganizationsByOrganizationIdMembers,
-  useOrganizationsServiceDeleteOrganizationsByOrganizationIdMembersByUserId,
-  useAdminServiceDeleteAdminUsersByUserId,
-} from "@/services/openapiQueries";
-=======
   useAdminServiceDeleteAdminUsersByUserId,
   useOrganizationMembersServiceDeleteAdminOrganizationsByIdMembersByMembershipId,
   useOrganizationMembersServiceGetOrganizationsByIdMembers,
@@ -45,7 +20,6 @@
   useOrganizationMembersServicePutApiOrganizationsByIdMembersByMembershipIdRoles,
   useOrganizationsServiceGetAdminOrganizations
 } from "@/openapi-rq/queries/queries";
->>>>>>> 4a5234d5
 import type {
   OrgAdminMemberRequest,
   OrganizationMember,
@@ -94,22 +68,8 @@
   const [isCreatingUser, setIsCreatingUser] = useState(false);
   
   // Use direct React Query hooks for data fetching
-<<<<<<< HEAD
-  const { data: organizations, isLoading: orgsLoading } =
-    useOrganizationsServiceGetOrganizations();
-  const {
-    data: { categories },
-    isLoading: categoriesLoading,
-  } = useOfflineCategories();
-  const transformedCategories = categories.map((cat) => ({
-    id: cat.category_id,
-    name: cat.name,
-  }));
-
-=======
   const { data: organizations, isLoading: orgsLoading } = useOrganizationsServiceGetAdminOrganizations();
   
->>>>>>> 4a5234d5
   // Add a new state to track the selected organization object
   const [selectedOrg, setSelectedOrg] = useState<OrganizationResponse | null>(
     null,
@@ -120,52 +80,13 @@
     data: users,
     isLoading: usersLoading,
     refetch,
-  } = useOrganizationsServiceGetOrganizationsByOrganizationIdMembers(
+  } = useOrganizationMembersServiceGetOrganizationsByIdMembers(
     { id: selectedOrg ? selectedOrg.id : "" },
     undefined,
     { enabled: !!selectedOrg?.id }
   );
   
   // Use the generated mutation hooks
-<<<<<<< HEAD
-  const createUserMutation =
-    useOrganizationsServicePostOrganizationsByOrganizationIdMembers({
-      onSuccess: (result) => {
-        toast.success("User created successfully");
-        refetch();
-        setShowAddDialog(false);
-        setFormData({
-          email: "",
-          roles: [],
-        });
-      },
-      onError: () => {
-        toast.error("Failed to create user");
-      },
-    });
-
-  // Role update function not available in current API
-  const updateUserMutation = {
-    mutate: () => {
-      toast.error("User role updates are not currently supported");
-    },
-    isPending: false,
-  };
-
-  const deleteUserMutation =
-    useOrganizationsServiceDeleteOrganizationsByOrganizationIdMembersByUserId(
-      {
-        onSuccess: () => {
-          toast.success("User removed from organization successfully");
-          refetch();
-        },
-        onError: (error) => {
-          console.error("Failed to remove user from organization:", error);
-          toast.error("Failed to remove user from organization");
-        },
-      },
-    );
-=======
   const createUserMutation = useOrganizationMembersServicePostOrganizationsByIdMembers({
     onSuccess: (result) => {
       toast.success("User created successfully");
@@ -204,7 +125,6 @@
       toast.error("Failed to remove user from organization");
     }
   });
->>>>>>> 4a5234d5
 
   // New mutation for deleting user entirely
   const deleteUserEntirelyMutation = useAdminServiceDeleteAdminUsersByUserId({
