--- conflicted
+++ resolved
@@ -2,10 +2,6 @@
 import { Navbar } from "@/components/shared/Navbar";
 import { FeatureCard } from "@/components/shared/FeatureCard";
 import { Button } from "@/components/ui/button";
-<<<<<<< HEAD
-
-=======
->>>>>>> dffa2fb4
 import {
   BarChart3,
   Leaf,
